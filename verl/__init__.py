# Copyright 2024 Bytedance Ltd. and/or its affiliates
#
# Licensed under the Apache License, Version 2.0 (the "License");
# you may not use this file except in compliance with the License.
# You may obtain a copy of the License at
#
#     http://www.apache.org/licenses/LICENSE-2.0
#
# Unless required by applicable law or agreed to in writing, software
# distributed under the License is distributed on an "AS IS" BASIS,
# WITHOUT WARRANTIES OR CONDITIONS OF ANY KIND, either express or implied.
# See the License for the specific language governing permissions and
# limitations under the License.

import logging
import os

from .protocol import DataProto
from .utils.logging_utils import set_basic_config

version_folder = os.path.dirname(os.path.join(os.path.abspath(__file__)))

with open(os.path.join(version_folder, "version/version")) as f:
    __version__ = f.read().strip()


set_basic_config(level=logging.WARNING)


__all__ = ["DataProto", "__version__"]

if os.getenv("VERL_USE_MODELSCOPE", "False").lower() == "true":
    import importlib

    if importlib.util.find_spec("modelscope") is None:
        raise ImportError("You are using the modelscope hub, please install modelscope by `pip install modelscope -U`")
    # Patch hub to download models from modelscope to speed up.
    from modelscope.utils.hf_util import patch_hub

<<<<<<< HEAD
set_basic_config(level=logging.WARNING)

from . import single_controller

__all__ = ['DataProto', "__version__"]

if os.getenv('VERL_USE_MODELSCOPE', 'False').lower() == 'true':
    import importlib
    if importlib.util.find_spec("modelscope") is None:
        raise ImportError(f'You are using the modelscope hub, please install modelscope by `pip install modelscope -U`')
    # Patch hub to download models from modelscope to speed up.
    from modelscope.utils.hf_util import patch_hub
=======
>>>>>>> 52437be1
    patch_hub()<|MERGE_RESOLUTION|>--- conflicted
+++ resolved
@@ -37,19 +37,4 @@
     # Patch hub to download models from modelscope to speed up.
     from modelscope.utils.hf_util import patch_hub
 
-<<<<<<< HEAD
-set_basic_config(level=logging.WARNING)
-
-from . import single_controller
-
-__all__ = ['DataProto', "__version__"]
-
-if os.getenv('VERL_USE_MODELSCOPE', 'False').lower() == 'true':
-    import importlib
-    if importlib.util.find_spec("modelscope") is None:
-        raise ImportError(f'You are using the modelscope hub, please install modelscope by `pip install modelscope -U`')
-    # Patch hub to download models from modelscope to speed up.
-    from modelscope.utils.hf_util import patch_hub
-=======
->>>>>>> 52437be1
     patch_hub()