data:
  train_batch_size: 256
  micro_batch_size: null # will be deprecated, use micro_batch_size_per_gpu
  micro_batch_size_per_gpu: 4  # this is also val batch size
  train_files: ~/data/gsm8k/train.parquet
  val_files: ~/data/gsm8k/test.parquet
  # Single-turn settings
  prompt_key: question
  response_key: answer
<<<<<<< HEAD
=======
  prompt_dict_keys: ['question']
  response_dict_keys: ['answer']
>>>>>>> 52437be1
  # Multi-turn settings
  multiturn:
    enable: false  # Set to true to use multi-turn dataset
    messages_key: messages  # Key for messages list in multi-turn mode
  max_length: 1024
  truncation: error
  balance_dp_token: False
  chat_template: null
  custom_cls:
    path: null
    name: null
model:
  partial_pretrain: ~/models/gemma-1.1-7b-it
  fsdp_config:
    wrap_policy:
      min_num_params: 0
    cpu_offload: False
    offload_params: False
  external_lib: null
  enable_gradient_checkpointing: False
  trust_remote_code: False
  lora_rank: 0  # Set to positive value to enable LoRA (e.g., 32)
  lora_alpha: 16  # LoRA scaling factor
  target_modules: all-linear  # Target modules for LoRA adaptation
  use_liger: False
optim:
  lr: 1e-5
  betas: [0.9, 0.95]
  weight_decay: 0.01
  warmup_steps_ratio: 0.1
  clip_grad: 1.0
<<<<<<< HEAD
=======
  lr_scheduler: cosine
>>>>>>> 52437be1
ulysses_sequence_parallel_size: 1
use_remove_padding: False
trainer:
  default_local_dir: /tmp/sft_model
  default_hdfs_dir: hdfs://tmp/experiments/gsm8k/gemma-1.1-7b-it/ # change the hdfs path here
  resume_path: null
  project_name: gsm8k-sft
  experiment_name: test
  total_epochs: 4
  total_training_steps: null
  logger: ['console']
  seed: 1
<|MERGE_RESOLUTION|>--- conflicted
+++ resolved
@@ -7,11 +7,8 @@
   # Single-turn settings
   prompt_key: question
   response_key: answer
-<<<<<<< HEAD
-=======
   prompt_dict_keys: ['question']
   response_dict_keys: ['answer']
->>>>>>> 52437be1
   # Multi-turn settings
   multiturn:
     enable: false  # Set to true to use multi-turn dataset
@@ -43,10 +40,7 @@
   weight_decay: 0.01
   warmup_steps_ratio: 0.1
   clip_grad: 1.0
-<<<<<<< HEAD
-=======
   lr_scheduler: cosine
->>>>>>> 52437be1
 ulysses_sequence_parallel_size: 1
 use_remove_padding: False
 trainer:
