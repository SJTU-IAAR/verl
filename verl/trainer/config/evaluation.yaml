data:
  path: /tmp/math_Qwen2-7B-Instruct.parquet
  prompt_key: prompt
  response_key: responses
  data_source_key: data_source
  reward_model_key: reward_model

custom_reward_function:
  path: null
<<<<<<< HEAD
  name: compute_score
=======
  name: compute_score

ray_init:
  num_cpus: null # `None` means using all CPUs, which might cause hang if limited in systems like SLURM. Please set to a number allowed then.
>>>>>>> 52437be1
<|MERGE_RESOLUTION|>--- conflicted
+++ resolved
@@ -7,11 +7,7 @@
 
 custom_reward_function:
   path: null
-<<<<<<< HEAD
-  name: compute_score
-=======
   name: compute_score
 
 ray_init:
-  num_cpus: null # `None` means using all CPUs, which might cause hang if limited in systems like SLURM. Please set to a number allowed then.
->>>>>>> 52437be1
+  num_cpus: null # `None` means using all CPUs, which might cause hang if limited in systems like SLURM. Please set to a number allowed then.