--- conflicted
+++ resolved
@@ -14,13 +14,7 @@
 """
 Generate responses given a dataset of prompts
 """
-<<<<<<< HEAD
-import ray
-import numpy as np
-import hydra
-=======
 
->>>>>>> 52437be1
 import os
 
 import hydra
@@ -37,12 +31,6 @@
 from omegaconf import OmegaConf
 
 from verl import DataProto
-<<<<<<< HEAD
-from verl.utils.fs import copy_to_local
-from verl.workers.fsdp_workers import ActorRolloutRefWorker
-from verl.utils.hdfs_io import makedirs
-from verl.single_controller.ray import RayClassWithInitArgs, RayResourcePool, RayWorkerGroup
-=======
 from verl.protocol import pad_dataproto_to_divisor, unpad_dataproto
 from verl.single_controller.ray import RayClassWithInitArgs, RayResourcePool, RayWorkerGroup
 from verl.utils import hf_tokenizer
@@ -50,7 +38,6 @@
 from verl.utils.hdfs_io import makedirs
 from verl.utils.model import compute_position_id_with_mask
 from verl.workers.fsdp_workers import ActorRolloutRefWorker
->>>>>>> 52437be1
 
 
 @hydra.main(config_path="config", config_name="generation", version_base=None)
@@ -59,38 +46,18 @@
 
 
 def run_generation(config) -> None:
-<<<<<<< HEAD
-
-    if not ray.is_initialized():
-        # this is for local ray cluster
-        ray.init(runtime_env={'env_vars': {'TOKENIZERS_PARALLELISM': 'true', 'NCCL_DEBUG': 'WARN'}})
-=======
     if not ray.is_initialized():
         # this is for local ray cluster
         ray.init(
             runtime_env={"env_vars": {"TOKENIZERS_PARALLELISM": "true", "NCCL_DEBUG": "WARN"}},
             num_cpus=config.ray_init.num_cpus,
         )
->>>>>>> 52437be1
 
     ray.get(main_task.remote(config))
 
 
 @ray.remote(num_cpus=1)
 def main_task(config):
-<<<<<<< HEAD
-    from pprint import pprint
-    from omegaconf import OmegaConf
-    pprint(OmegaConf.to_container(config, resolve=True))  # resolve=True will eval symbol values
-    OmegaConf.resolve(config)
-    local_path = copy_to_local(config.model.path)
-    from verl.utils import hf_tokenizer
-    trust_remote_code = config.data.get('trust_remote_code', False)
-    tokenizer = hf_tokenizer(local_path, trust_remote_code=trust_remote_code)
-
-    if config.rollout.temperature == 0.:
-        assert config.data.n_samples == 1, 'When temperature=0, n_samples must be 1.'
-=======
     pprint(OmegaConf.to_container(config, resolve=True))  # resolve=True will eval symbol values
     OmegaConf.resolve(config)
 
@@ -101,7 +68,6 @@
     if config.rollout.temperature == 0.0:
         assert config.data.n_samples == 1, "When temperature=0, n_samples must be 1."
     assert config.data.n_samples >= 1, "n_samples should always >= 1"
->>>>>>> 52437be1
 
     # read dataset. Note that the dataset should directly contain chat template format (e.g., a list of dictionary)
     dataset = pd.read_parquet(config.data.path)
@@ -113,21 +79,13 @@
     if tokenizer.pad_token is None:
         tokenizer.pad_token = tokenizer.eos_token
 
-<<<<<<< HEAD
-    ray_cls_with_init = RayClassWithInitArgs(cls=ray.remote(ActorRolloutRefWorker), config=config, role='rollout')
-=======
     ray_cls_with_init = RayClassWithInitArgs(cls=ray.remote(ActorRolloutRefWorker), config=config, role="rollout")
->>>>>>> 52437be1
     resource_pool = RayResourcePool(process_on_nodes=[config.trainer.n_gpus_per_node] * config.trainer.nnodes)
     wg = RayWorkerGroup(resource_pool=resource_pool, ray_cls_with_init=ray_cls_with_init)
     wg.init_model()
 
     total_samples = len(dataset)
     config_batch_size = config.data.batch_size
-<<<<<<< HEAD
-    dispatch_dp_size = wg.world_size
-=======
->>>>>>> 52437be1
     num_batch = -(-total_samples // config_batch_size)
     output_lst = [[] for _ in range(config.data.n_samples)]
 
@@ -150,39 +108,7 @@
         batch_dict = {"input_ids": input_ids, "attention_mask": attention_mask, "position_ids": position_ids}
 
         data = DataProto.from_dict(batch_dict)
-<<<<<<< HEAD
-        real_batch_size = data.batch['input_ids'].shape[0]
-        if real_batch_size % dispatch_dp_size != 0:
-            dummy_data_size = dispatch_dp_size - real_batch_size % dispatch_dp_size
-            if dummy_data_size <= real_batch_size:
-                dummy_data = data[:dummy_data_size]
-            else:
-                dummy_data = data.repeat(-(-dummy_data_size // real_batch_size))[:dummy_data_size]
-            data = DataProto.concat([data, dummy_data])
-            print(
-                f'real_batch_size {real_batch_size} is not divisible by dispatch_dp_size {dispatch_dp_size}, add {dummy_data_size} dummy data'
-            )
-
-        batch_size = data.batch['input_ids'].shape[0]
-        assert batch_size % dispatch_dp_size == 0, f'batch_size {batch_size} is not divisible by dispatch_dp_size {dispatch_dp_size}'
-
-        print(f'[{batch_idx+1}/{num_batch}] Start to generate.')
-        # START TO GENERATE FOR n_samples TIMES
-        for i in range(config.data.n_samples):
-            output = wg.generate_sequences(data)
-            # remove dummy data
-            output = output[:real_batch_size]
-            output_text = tokenizer.batch_decode(output.batch['input_ids'][:, -config.rollout.response_length:],
-                                                 skip_special_tokens=False)
-
-            # remove the padding
-            pad_token = tokenizer.pad_token
-            output_text_unpad = []
-            for text in output_text:
-                output_text_unpad.append(text.replace(pad_token, ''))
-=======
         data_padded, pad_size = pad_dataproto_to_divisor(data, wg.world_size)
->>>>>>> 52437be1
 
         # START TO GENERATE FOR n_samples TIMES
         print(f"[{batch_idx + 1}/{num_batch}] Start to generate.")
