# Copyright 2024 Bytedance Ltd. and/or its affiliates
# Copyright 2023 The vLLM team.
# Licensed under the Apache License, Version 2.0 (the "License");
# you may not use this file except in compliance with the License.
# You may obtain a copy of the License at
#
#     http://www.apache.org/licenses/LICENSE-2.0
#
# Unless required by applicable law or agreed to in writing, software
# distributed under the License is distributed on an "AS IS" BASIS,
# WITHOUT WARRANTIES OR CONDITIONS OF ANY KIND, either express or implied.
# See the License for the specific language governing permissions and
# limitations under the License.
# Adapted from https://github.com/vllm-project/vllm/blob/main/vllm/entrypoints/llm.py

from typing import Dict, Iterable, List, Optional, Tuple, Union

import torch
import torch.nn as nn
from torch.nn.utils.rnn import pad_sequence
from tqdm import tqdm
from transformers import PretrainedConfig, PreTrainedTokenizer, PreTrainedTokenizerFast
from vllm import LLM
from vllm.outputs import EmbeddingRequestOutput, RequestOutput
<<<<<<< HEAD
from vllm.pooling_params import PoolingParams
from vllm.prompt_adapter.request import PromptAdapterRequest
from vllm.sampling_params import SamplingParams
from vllm.transformers_utils.tokenizer import get_cached_tokenizer
from vllm.usage.usage_lib import UsageContext
from vllm.utils import Counter, deprecate_kwargs
import torch
from torch.nn.utils.rnn import pad_sequence
from verl.workers.rollout.tokenizer import HybridEngineBaseTokenizer
=======
from vllm.utils import Counter

from verl.workers.rollout.tokenizer import HybridEngineBaseTokenizer

from .arg_utils import EngineArgs
from .llm_engine_sp import LLMEngine
>>>>>>> 52437be1


class LLM(LLM):
    """An LLM for generating texts from given prompts and sampling parameters.

    This class includes a tokenizer, a language model (possibly distributed
    across multiple GPUs), and GPU memory space allocated for intermediate
    states (aka KV cache). Given a batch of prompts and sampling parameters,
    this class generates texts from the model, using an intelligent batching
    mechanism and efficient memory management.

    NOTE: This class is intended to be used for offline inference. For online
    serving, use the `AsyncLLMEngine` class instead.
    NOTE: For the comprehensive list of arguments, see `EngineArgs`.

    Args:
        model: A HuggingFace Transformers model instance.
        tokenizer: A HuggingFace Transformers tokenizer instance.
        tokenizer_mode: The tokenizer mode. "auto" will use the fast tokenizer
            if available, and "slow" will always use the slow tokenizer.
        trust_remote_code: Trust remote code (e.g., from HuggingFace) when
            downloading the model and tokenizer.
        tensor_parallel_size: The number of GPUs to use for distributed
            execution with tensor parallelism.
        dtype: The data type for the model weights and activations. Currently,
            we support `float32`, `float16`, and `bfloat16`. If `auto`, we use
            the `torch_dtype` attribute specified in the model config file.
            However, if the `torch_dtype` in the config is `float32`, we will
            use `float16` instead.
        quantization: The method used to quantize the model weights. Currently,
            we support "awq". If None, we assume the model weights are not
            quantized and use `dtype` to determine the data type of the weights.
        revision: The specific model version to use. It can be a branch name,
            a tag name, or a commit id.
        tokenizer_revision: The specific tokenizer version to use. It can be a
            branch name, a tag name, or a commit id.
        seed: The seed to initialize the random number generator for sampling.
        gpu_memory_utilization: The ratio (between 0 and 1) of GPU memory to
            reserve for the model weights, activations, and KV cache. Higher
            values will increase the KV cache size and thus improve the model's
            throughput. However, if the value is too high, it may cause out-of-
            memory (OOM) errors.
        swap_space: The size (GiB) of CPU memory per GPU to use as swap space.
            This can be used for temporarily storing the states of the requests
            when their `best_of` sampling parameters are larger than 1. If all
            requests will have `best_of=1`, you can safely set this to 0.
            Otherwise, too small values may cause out-of-memory (OOM) errors.
        enforce_eager: Whether to enforce eager execution. If True, we will
            disable CUDA graph and always execute the model in eager mode.
            If False, we will use CUDA graph and eager execution in hybrid.
        max_context_len_to_capture: Maximum context len covered by CUDA graphs.
            When a sequence has context length larger than this, we fall back
            to eager mode.
        disable_custom_all_reduce: See ParallelConfig
    """

    def __init__(
        self,
        model: Union[nn.Module, Dict],  # model itself or its parameter dict
        tokenizer: Union[PreTrainedTokenizer, PreTrainedTokenizerFast, HybridEngineBaseTokenizer],
        model_hf_config: PretrainedConfig,
        tokenizer_mode: str = "auto",
        trust_remote_code: bool = False,
        skip_tokenizer_init: bool = False,
        tensor_parallel_size: int = 1,
        dtype: str = "auto",
        quantization: Optional[str] = None,
        revision: Optional[str] = None,
        tokenizer_revision: Optional[str] = None,
        seed: int = 0,
        gpu_memory_utilization: float = 0.9,
        swap_space: int = 4,
        cpu_offload_gb: float = 0,
        enforce_eager: bool = False,
        max_context_len_to_capture: Optional[int] = None,
        max_seq_len_to_capture: int = 8192,
        disable_custom_all_reduce: bool = False,
        load_format="auto",
        **kwargs,
    ) -> None:
        if "disable_log_stats" not in kwargs:
            kwargs["disable_log_stats"] = True
        engine_args = EngineArgs(
            model_hf_config=model_hf_config,
            tensor_parallel_size=tensor_parallel_size,
            dtype=dtype,
            quantization=quantization,
            revision=revision,
            tokenizer_revision=tokenizer_revision,
            seed=seed,
            gpu_memory_utilization=gpu_memory_utilization,
            swap_space=swap_space,
            cpu_offload_gb=cpu_offload_gb,
            enforce_eager=enforce_eager,
            max_context_len_to_capture=max_context_len_to_capture,
            max_seq_len_to_capture=max_seq_len_to_capture,
            disable_custom_all_reduce=disable_custom_all_reduce,
            load_format=load_format,
            skip_tokenizer_init=skip_tokenizer_init,
            **kwargs,
        )
        tokenizer_cls = (PreTrainedTokenizer, PreTrainedTokenizerFast, HybridEngineBaseTokenizer)
        if not isinstance(tokenizer, tokenizer_cls):
<<<<<<< HEAD
            raise ValueError(
                f"Unexpected tokenizer type: {type(tokenizer)}. Must be"
                "one of the following: PreTrainedTokenizer, PreTrainedTokenizerFast, verl.workers.rollout.HybridEngineBaseTokenizer"
            )
=======
            raise ValueError(f"Unexpected tokenizer type: {type(tokenizer)}. Must beone of the following: PreTrainedTokenizer, PreTrainedTokenizerFast, verl.workers.rollout.HybridEngineBaseTokenizer")
>>>>>>> 52437be1
        self.llm_engine = LLMEngine.from_engine_args(model, tokenizer, engine_args)  # TODO: check usagecontext
        self.request_counter = Counter()

    def init_cache_engine(self):
        self.llm_engine.init_cache_engine()

    def free_cache_engine(self):
        self.llm_engine.free_cache_engine()

    def get_tokenizer(self) -> Union[PreTrainedTokenizer, PreTrainedTokenizerFast]:
        return self.llm_engine.tokenizer

    def set_tokenizer(
        self,
        tokenizer: Union[PreTrainedTokenizer, PreTrainedTokenizerFast],
    ) -> None:
        self.llm_engine.tokenizer = tokenizer

    def _run_engine(self, *, use_tqdm: bool) -> List[Union[RequestOutput, EmbeddingRequestOutput]]:
        # Initialize tqdm.
        if use_tqdm:
            num_requests = self.llm_engine.get_num_unfinished_requests()
            pbar = tqdm(
                total=num_requests,
                desc="Processed prompts",
                dynamic_ncols=True,
                postfix=(f"est. speed input: {0:.2f} toks/s, output: {0:.2f} toks/s"),
            )
        # Run the engine.
        outputs: List[Union[RequestOutput, EmbeddingRequestOutput]] = []
        total_in_toks = 0
        total_out_toks = 0
        while self.llm_engine.has_unfinished_requests():
            step_outputs = self.llm_engine.step()
            for output in step_outputs:
                if output.finished:
                    outputs.append(output)
                    if use_tqdm:
                        if isinstance(output, RequestOutput):
                            # Calculate tokens only for RequestOutput
                            total_in_toks += len(output.prompt_token_ids)
                            in_spd = total_in_toks / pbar.format_dict["elapsed"]
                            total_out_toks += sum(len(stp.token_ids) for stp in output.outputs)
                            out_spd = total_out_toks / pbar.format_dict["elapsed"]
                            pbar.postfix = f"est. speed input: {in_spd:.2f} toks/s, output: {out_spd:.2f} toks/s"
                        pbar.update(1)
        if use_tqdm:
            pbar.close()
        # Sort the outputs by request ID.
        # This is necessary because some requests may be finished earlier than
        # its previous requests.
        outputs = sorted(outputs, key=lambda x: int(x.request_id))
        return self._post_process_outputs(outputs)

    # # NOTE(shengguangming): add for verl
    # # TODO(sgm): we can optimize it by making the dataloader yield List[int] without padding.
    # def _pre_process_inputs(self, prompt_token_ids: torch.Tensor) -> List[int]:
    #     # remove the left padding in the prompt token_id
    #     pad_token_id = self.llm_engine.tokenizer.pad_token_id if self.llm_engine.tokenizer.pad_token_id is not None else self.llm_engine.tokenizer.eos_token_id
    #     non_pad_index = torch.nonzero(prompt_token_ids != pad_token_id, as_tuple=False)[0][0]
    #     token_ids = prompt_token_ids[non_pad_index:].tolist()
    #     return token_ids

    # NOTE(shengguangming): add for verl
    def _post_process_outputs(self, request_outputs: List[RequestOutput]) -> Tuple[torch.Tensor, torch.Tensor]:
        output_token_ids = []
        logprobs = []
        for request_output in request_outputs:  # List[RequestOutput]
            outputs = request_output.outputs
            for output in outputs:  # List[CompletionOutput], usually len == 1
                output_token_ids.append(torch.tensor(output.token_ids))
                # TODO(shengguangming): can be optimzied by rewrite the Sampler._get_logprobs() logits
                logprobs_dicts = output.logprobs
                if logprobs_dicts is not None:
                    logprob = []
                    for logprobs_dict, id in zip(logprobs_dicts, output.token_ids):
                        logprob.append(logprobs_dict[id].logprob)
                    logprobs.append(torch.tensor(logprob))

        pad_token_id = self.llm_engine.tokenizer.pad_token_id if self.llm_engine.tokenizer.pad_token_id is not None else self.llm_engine.tokenizer.eos_token_id
        output_token_ids = pad_sequence(output_token_ids, batch_first=True, padding_value=pad_token_id)
        if len(logprobs) > 0:
            logprobs = pad_sequence(logprobs, batch_first=True, padding_value=pad_token_id)
        return output_token_ids, logprobs

    def sync_model_weights(self, actor_weights: Iterable, load_format: str) -> None:
        self.llm_engine.sync_model_weights(actor_weights=actor_weights, load_format=load_format)

    def offload_model_weights(self) -> None:
        self.llm_engine.offload_model_weights()<|MERGE_RESOLUTION|>--- conflicted
+++ resolved
@@ -22,24 +22,12 @@
 from transformers import PretrainedConfig, PreTrainedTokenizer, PreTrainedTokenizerFast
 from vllm import LLM
 from vllm.outputs import EmbeddingRequestOutput, RequestOutput
-<<<<<<< HEAD
-from vllm.pooling_params import PoolingParams
-from vllm.prompt_adapter.request import PromptAdapterRequest
-from vllm.sampling_params import SamplingParams
-from vllm.transformers_utils.tokenizer import get_cached_tokenizer
-from vllm.usage.usage_lib import UsageContext
-from vllm.utils import Counter, deprecate_kwargs
-import torch
-from torch.nn.utils.rnn import pad_sequence
-from verl.workers.rollout.tokenizer import HybridEngineBaseTokenizer
-=======
 from vllm.utils import Counter
 
 from verl.workers.rollout.tokenizer import HybridEngineBaseTokenizer
 
 from .arg_utils import EngineArgs
 from .llm_engine_sp import LLMEngine
->>>>>>> 52437be1
 
 
 class LLM(LLM):
@@ -143,14 +131,7 @@
         )
         tokenizer_cls = (PreTrainedTokenizer, PreTrainedTokenizerFast, HybridEngineBaseTokenizer)
         if not isinstance(tokenizer, tokenizer_cls):
-<<<<<<< HEAD
-            raise ValueError(
-                f"Unexpected tokenizer type: {type(tokenizer)}. Must be"
-                "one of the following: PreTrainedTokenizer, PreTrainedTokenizerFast, verl.workers.rollout.HybridEngineBaseTokenizer"
-            )
-=======
             raise ValueError(f"Unexpected tokenizer type: {type(tokenizer)}. Must beone of the following: PreTrainedTokenizer, PreTrainedTokenizerFast, verl.workers.rollout.HybridEngineBaseTokenizer")
->>>>>>> 52437be1
         self.llm_engine = LLMEngine.from_engine_args(model, tokenizer, engine_args)  # TODO: check usagecontext
         self.request_counter = Counter()
 
