--- conflicted
+++ resolved
@@ -12,15 +12,10 @@
 # See the License for the specific language governing permissions and
 # limitations under the License.
 
-<<<<<<< HEAD
-from importlib.metadata import version, PackageNotFoundError
-from packaging import version as vs
-=======
 from importlib.metadata import PackageNotFoundError, version
 
 from packaging import version as vs
 
->>>>>>> 52437be1
 from verl.utils.import_utils import is_sglang_available
 
 
@@ -38,26 +33,12 @@
 if package_version == "0.5.4":
     vllm_version = "0.5.4"
     from .vllm_v_0_5_4 import parallel_state
-<<<<<<< HEAD
-elif package_version == '0.6.3':
-    vllm_version = '0.6.3'
-    from .vllm_v_0_6_3.llm import LLM
-    from .vllm_v_0_6_3.llm import LLMEngine
-    from .vllm_v_0_6_3 import parallel_state
-elif package_version == '0.6.3+rocm624':
-    vllm_version = '0.6.3'
-    from .vllm_v_0_6_3.llm import LLM
-    from .vllm_v_0_6_3.llm import LLMEngine
-    from .vllm_v_0_6_3 import parallel_state
-elif vs.parse(package_version) >= vs.parse('0.7.0'):
-=======
     from .vllm_v_0_5_4.llm import LLM, LLMEngine
 elif package_version == "0.6.3" or package_version == "0.6.3+rocm624" or package_version == "0.6.3+rocm634":
     vllm_version = "0.6.3"
     from .vllm_v_0_6_3 import parallel_state
     from .vllm_v_0_6_3.llm import LLM, LLMEngine
 elif vs.parse(package_version) >= vs.parse("0.7.0"):
->>>>>>> 52437be1
     # From 0.6.6.post2 on, vllm supports SPMD inference
     # See https://github.com/vllm-project/vllm/pull/12071
 
@@ -65,12 +46,6 @@
     from vllm.distributed import parallel_state
 else:
     if not is_sglang_available():
-<<<<<<< HEAD
-        raise ValueError(
-            f'vllm version {package_version} not supported and SGLang also not Found. Currently supported vllm versions are 0.3.1, 0.4.2, 0.5.4, 0.6.3 and 0.7.0+'
-        )
-=======
         raise ValueError(f"vllm version {package_version} not supported and SGLang also not Found. Currently supported vllm versions are 0.6.3 and 0.7.0+")
 
-__all__ = ["LLM", "LLMEngine", "parallel_state"]
->>>>>>> 52437be1
+__all__ = ["LLM", "LLMEngine", "parallel_state"]