# Copyright 2024 Bytedance Ltd. and/or its affiliates
# Copyright 2022 EleutherAI and the HuggingFace Inc. team. All rights reserved.
#
# This code is based on EleutherAI's GPT-NeoX library and the GPT-NeoX
# and OPT implementations in this library. It has been modified from its
# original forms to accommodate minor architectural differences compared
# to GPT-NeoX and OPT used by the Meta AI team that trained the model.
#
# Licensed under the Apache License, Version 2.0 (the "License");
# you may not use this file except in compliance with the License.
# You may obtain a copy of the License at
#
#     http://www.apache.org/licenses/LICENSE-2.0
#
# Unless required by applicable law or agreed to in writing, software
# distributed under the License is distributed on an "AS IS" BASIS,
# WITHOUT WARRANTIES OR CONDITIONS OF ANY KIND, either express or implied.
# See the License for the specific language governing permissions and
# limitations under the License.
"""PyTorch LLaMA model with Megatron-style acceleration."""

from typing import Optional, Tuple, Union

import torch
import torch.utils.checkpoint
<<<<<<< HEAD
from megatron.core import tensor_parallel
from megatron.core import ModelParallelConfig
from megatron.core import mpu

=======
from megatron.core import ModelParallelConfig, mpu, tensor_parallel
>>>>>>> 52437be1
from torch import nn
from transformers.modeling_outputs import BaseModelOutputWithPast
from transformers.models.llama.configuration_llama import LlamaConfig
from transformers.models.llama.modeling_llama import CausalLMOutputWithPast

from verl.utils.megatron import sequence_parallel as sp_utils
from verl.utils.megatron import tensor_parallel as tp_utils
from verl.utils.megatron_utils import TransformerConfig, convert_config
<<<<<<< HEAD
from .layers import ParallelLlamaDecoderLayer, ParallelLlamaRMSNorm, ParallelLlamaDecoderLayerRmPad
=======

from .layers import ParallelLlamaDecoderLayer, ParallelLlamaDecoderLayerRmPad, ParallelLlamaRMSNorm

>>>>>>> 52437be1
"""
TODO: 
1. Add weight initialization. Here we need to be careful on TP weight init.
2. Add sequence parallel
3. Load checkpoint from meta LLama pretrained checkpoint
"""


# Copied from transformers.models.bart.modeling_bart._make_causal_mask
def _make_causal_mask(input_ids_shape: torch.Size, dtype: torch.dtype, device: torch.device):
    """
    Make causal mask used for bi-directional self-attention.
    """
    bsz, tgt_len = input_ids_shape
    mask = torch.full((tgt_len, tgt_len), torch.finfo(dtype).min, device=device)
    mask_cond = torch.arange(mask.size(-1), device=device)
    mask.masked_fill_(mask_cond < (mask_cond + 1).view(mask.size(-1), 1), 0)
    mask = mask.to(dtype)
    return mask[None, None, :, :].expand(bsz, 1, tgt_len, tgt_len)


# Copied from transformers.models.bart.modeling_bart._expand_mask
def _expand_mask(mask: torch.Tensor, dtype: torch.dtype, tgt_len: Optional[int] = None):
    """
    Expands attention_mask from `[bsz, seq_len]` to `[bsz, 1, tgt_seq_len, src_seq_len]`.
    """
    bsz, src_len = mask.size()
    tgt_len = tgt_len if tgt_len is not None else src_len

    expanded_mask = mask[:, None, None, :].expand(bsz, 1, tgt_len, src_len).to(dtype)

    inverted_mask = 1.0 - expanded_mask

    return inverted_mask.masked_fill(inverted_mask.to(torch.bool), torch.finfo(dtype).min)


class ParallelLlamaModel(nn.Module):
    """
    Transformer decoder consisting of *config.num_hidden_layers* layers. Each layer is a [`LlamaDecoderLayer`]

    Args:
        config: LlamaConfig
    """

    def __init__(self, config: LlamaConfig, megatron_config: ModelParallelConfig):
        super().__init__()
        self.config: TransformerConfig = convert_config(config, megatron_config)
        self.padding_idx = config.pad_token_id
        self.vocab_size = config.vocab_size
        embedding_kwargs = tp_utils.get_default_kwargs_for_parallel_embedding()
        if megatron_config is not None:
            assert embedding_kwargs.get("config", False), "must have ModelParallelConfig"
            tp_utils.update_kwargs_with_config(embedding_kwargs, self.megatron_config)
        self.embed_tokens = tensor_parallel.VocabParallelEmbedding(num_embeddings=config.vocab_size, embedding_dim=config.hidden_size, **embedding_kwargs)

        self.layers = nn.ModuleList([ParallelLlamaDecoderLayer(config, megatron_config) for _ in range(config.num_hidden_layers)])
        self.norm = ParallelLlamaRMSNorm(config, megatron_config)

    # Copied from transformers.models.bart.modeling_bart.BartDecoder._prepare_decoder_attention_mask
    def _prepare_decoder_attention_mask(self, attention_mask, input_shape, inputs_embeds):
        # create causal mask
        # [bsz, seq_len] -> [bsz, 1, tgt_seq_len, src_seq_len]
        combined_attention_mask = None
        if input_shape[-1] > 1:
            combined_attention_mask = _make_causal_mask(
                input_shape,
                inputs_embeds.dtype,
                device=inputs_embeds.device,
            )

        if attention_mask is not None:
            # [bsz, seq_len] -> [bsz, 1, tgt_seq_len, src_seq_len]
            expanded_attn_mask = _expand_mask(attention_mask, inputs_embeds.dtype, tgt_len=input_shape[-1]).to(inputs_embeds.device)
            combined_attention_mask = expanded_attn_mask if combined_attention_mask is None else expanded_attn_mask + combined_attention_mask

        return combined_attention_mask

    def forward(
        self,
        input_ids: torch.LongTensor = None,
        attention_mask: Optional[torch.Tensor] = None,
        position_ids: Optional[torch.LongTensor] = None,
    ) -> Union[Tuple, BaseModelOutputWithPast]:
        """

        Args:
            input_ids: input ids. shape (batch_size, seq_length)
            attention_mask: attention_mask. shape (batch_size, seq_length)
            position_ids: position ids. shape (batch_size, seq_length)

        Returns:

        """
        batch_size, seq_length = input_ids.shape
        inputs_embeds = self.embed_tokens(input_ids)
        # embed positions

        attention_mask = self._prepare_decoder_attention_mask(attention_mask, (batch_size, seq_length), inputs_embeds)

        hidden_states = inputs_embeds

        for idx, decoder_layer in enumerate(self.layers):
            layer_outputs = decoder_layer(
                hidden_states,
                attention_mask=attention_mask,
                position_ids=position_ids,
            )

            hidden_states = layer_outputs

        hidden_states = self.norm(hidden_states)

        return hidden_states


class ParallelLlamaForCausalLM(nn.Module):
    def __init__(self, config: LlamaConfig, megatron_config: ModelParallelConfig):
        super().__init__()
        self.config: TransformerConfig = convert_config(config, megatron_config)
        self.model = ParallelLlamaModel(config, megatron_config=megatron_config)
        self.vocab_size = config.vocab_size

        column_kwargs = tp_utils.get_default_kwargs_for_column_parallel_linear()
        if megatron_config is not None:
            assert column_kwargs.get("config", False), "must have ModelParallelConfig"
            tp_utils.update_kwargs_with_config(column_kwargs, self.megatron_config)

        self.lm_head = tensor_parallel.ColumnParallelLinear(
            input_size=config.hidden_size,
            output_size=config.vocab_size,
            bias=False,
            gather_output=False,
            skip_bias_add=False,
            **column_kwargs,
        )

    def forward(
        self,
        input_ids: torch.LongTensor = None,
        attention_mask: Optional[torch.Tensor] = None,
        position_ids: Optional[torch.LongTensor] = None,
    ) -> Union[Tuple, CausalLMOutputWithPast]:
        r"""
        Args:
            labels (`torch.LongTensor` of shape `(batch_size, sequence_length)`, *optional*):
                Labels for computing the masked language modeling loss. Indices should either be in `[0, ...,
                config.vocab_size]` or -100 (see `input_ids` docstring). Tokens with indices set to `-100` are ignored
                (masked), the loss is only computed for the tokens with labels in `[0, ..., config.vocab_size]`.

        Returns:
        ```"""

        # decoder outputs consists of (dec_features, layer_state, dec_hidden, dec_attn)
        outputs = self.model(
            input_ids=input_ids,
            attention_mask=attention_mask,
            position_ids=position_ids,
        )

        hidden_states = outputs
        logits = self.lm_head(hidden_states)[0]

        logits = tensor_parallel.gather_from_tensor_model_parallel_region(logits)

        logits = logits.float()
        return CausalLMOutputWithPast(
            loss=None,
            logits=logits,
            past_key_values=None,
            hidden_states=None,
            attentions=None,
        )


from flash_attn.bert_padding import index_first_axis, pad_input, unpad_input  # noqa


class ParallelLlamaModelRmPad(nn.Module):
    """
    Transformer decoder consisting of *config.num_hidden_layers* layers. Each layer is a [`LlamaDecoderLayer`]

    Args:
        config: LlamaConfig
    """

    def __init__(self, config: LlamaConfig, megatron_config: ModelParallelConfig):
        super().__init__()
        self.config: TransformerConfig = convert_config(config, megatron_config)
        self.padding_idx = config.pad_token_id
        self.vocab_size = config.vocab_size
        embedding_kwargs = tp_utils.get_default_kwargs_for_parallel_embedding()
        self.megatron_config = megatron_config
        if megatron_config is not None:
            assert embedding_kwargs.get("config", False), "must have ModelParallelConfig"
            tp_utils.update_kwargs_with_config(embedding_kwargs, self.megatron_config)
        self.embed_tokens = tensor_parallel.VocabParallelEmbedding(num_embeddings=config.vocab_size, embedding_dim=config.hidden_size, **embedding_kwargs)

        self.layers = nn.ModuleList([ParallelLlamaDecoderLayerRmPad(config, megatron_config) for _ in range(config.num_hidden_layers)])
        self.norm = ParallelLlamaRMSNorm(config, megatron_config)

    def forward(
        self,
        input_ids: torch.Tensor,
        position_ids: Optional[torch.LongTensor] = None,
        sequence_length: int = None,
        indices: torch.Tensor = None,
        cu_seqlens: int = None,
        max_seqlen_in_batch: int = None,
    ) -> Union[Tuple, BaseModelOutputWithPast]:
        """

        Args:
            input_ids: input ids. shape (1, totol_nnz)
            position_ids: position ids. shape (batch_size, seq_length)

        Returns:

        """
        inputs_embeds = self.embed_tokens(input_ids)  # (1, total_nnz) -> (1, total_nnz, hidden_size)

        # (1, total_nnz, hidden_size) -> (total_nnz, 1, hidden_size) -> (total_nnz // sp, 1, hidden_size)
        inputs_embeds = inputs_embeds.transpose(0, 1)
        if self.megatron_config.sequence_parallel:
            inputs_embeds = tensor_parallel.scatter_to_sequence_parallel_region(inputs_embeds)

        hidden_states = inputs_embeds
        for idx, decoder_layer in enumerate(self.layers):
            layer_outputs = decoder_layer(
                hidden_states,
                position_ids=position_ids,
                sequence_length=sequence_length,
                indices=indices,
                cu_seqlens=cu_seqlens,
                max_seqlen_in_batch=max_seqlen_in_batch,
            )

            hidden_states = layer_outputs

        hidden_states = self.norm(hidden_states)

        return hidden_states


class ParallelLlamaForCausalLMRmPad(nn.Module):
    def __init__(self, config: LlamaConfig, megatron_config: ModelParallelConfig):
        super().__init__()
        self.config: TransformerConfig = convert_config(config, megatron_config)
        self.megatron_config = megatron_config
        self.model = ParallelLlamaModelRmPad(config, megatron_config=megatron_config)
        self.vocab_size = config.vocab_size
        self._init_head(config)

    def _init_head(self, config):
        column_kwargs = tp_utils.get_default_kwargs_for_column_parallel_linear()
        if self.megatron_config is not None:
            assert column_kwargs.get("config", False), "must have ModelParallelConfig"
            tp_utils.update_kwargs_with_config(column_kwargs, self.megatron_config)
<<<<<<< HEAD
        self.lm_head = tensor_parallel.ColumnParallelLinear(input_size=config.hidden_size,
                                                            output_size=config.vocab_size,
                                                            bias=False,
                                                            gather_output=False,
                                                            skip_bias_add=False,
                                                            **column_kwargs)
=======
        self.lm_head = tensor_parallel.ColumnParallelLinear(
            input_size=config.hidden_size,
            output_size=config.vocab_size,
            bias=False,
            gather_output=False,
            skip_bias_add=False,
            **column_kwargs,
        )
>>>>>>> 52437be1

    def _forward_head(self, hidden_states):
        # all_gather from sequence parallel region is performed inside lm_head
        logits = self.lm_head(hidden_states)[0]
        logits = logits.float()  # (total_nnz_padded, 1, vocab_size // tp)
        logits = tensor_parallel.gather_from_tensor_model_parallel_region(logits)  # (total_nnz_padded, 1, vocab_size)
        return logits

    def forward(
        self,
        input_ids: torch.LongTensor = None,
        attention_mask: Optional[torch.Tensor] = None,
        position_ids: Optional[torch.LongTensor] = None,
    ) -> Union[Tuple, CausalLMOutputWithPast]:
        r"""
        Args:
            labels (`torch.LongTensor` of shape `(batch_size, sequence_length)`, *optional*):
                Labels for computing the masked language modeling loss. Indices should either be in `[0, ...,
                config.vocab_size]` or -100 (see `input_ids` docstring). Tokens with indices set to `-100` are ignored
                (masked), the loss is only computed for the tokens with labels in `[0, ..., config.vocab_size]`.

        Returns:
        ```"""
        batch_size, sequence_length = input_ids.shape

        # remove padding here
<<<<<<< HEAD
        input_ids, indices, cu_seqlens, max_seqlen_in_batch, *_ = unpad_input(input_ids.unsqueeze(dim=-1),
                                                                              attention_mask)  # (total_nnz, 1)
=======
        input_ids, indices, cu_seqlens, max_seqlen_in_batch, *_ = unpad_input(input_ids.unsqueeze(dim=-1), attention_mask)  # (total_nnz, 1)
>>>>>>> 52437be1

        # pad input_ids to multiple of tp for all tp ranks
        # TODO: for better performance, the sp padding should be removed at each layer. Not sure the performance gap
        if self.megatron_config.sequence_parallel:
            input_ids = sp_utils.pad_to_sequence_parallel(input_ids)

        input_ids = input_ids.transpose(0, 1)  # (1, total_nnz+pad)

        outputs = self.model(
            input_ids=input_ids,
            position_ids=position_ids,
            sequence_length=sequence_length,
            indices=indices,
            cu_seqlens=cu_seqlens,
            max_seqlen_in_batch=max_seqlen_in_batch,
        )

        hidden_states = outputs

        logits = self._forward_head(hidden_states)

        # remove padding from sequence parallel
        if self.megatron_config.sequence_parallel:
            totol_nnz = cu_seqlens[-1]
            logits = logits[:totol_nnz]  # (total_nnz_padded)

        logits = torch.squeeze(logits, dim=1)  # remove the artificial batch dimension
        # add removed padding back
        logits = pad_input(logits, indices, batch_size, seqlen=sequence_length)  # (batch_size, sequence_length, vocab_size)

        return CausalLMOutputWithPast(
            loss=None,
            logits=logits,
            past_key_values=None,
            hidden_states=None,
            attentions=None,
        )


class ParallelLlamaForValueRmPad(ParallelLlamaForCausalLMRmPad):
<<<<<<< HEAD

=======
>>>>>>> 52437be1
    def _init_head(self, config):
        column_kwargs = tp_utils.get_default_kwargs_for_column_parallel_linear()
        if self.megatron_config is not None:
            assert column_kwargs.get("config", False), "must have ModelParallelConfig"
            tp_utils.update_kwargs_with_config(column_kwargs, self.megatron_config)
        self.lm_head = nn.Linear(in_features=config.hidden_size, out_features=1, bias=False)
        # lm_head is effectively the same as sequence parallel
        sp_utils.mark_parameter_as_sequence_parallel(self.lm_head.weight)

    def _forward_head(self, hidden_states):
        logits = self.lm_head(hidden_states)  # (total_nnz_padded // tp, 1, 1)
        logits = logits.float()
        if self.megatron_config.sequence_parallel:
            logits = tensor_parallel.gather_from_sequence_parallel_region(logits, tensor_parallel_output_grad=False)
        return logits

    def forward(
        self,
        input_ids: torch.LongTensor = None,
        attention_mask: Optional[torch.Tensor] = None,
        position_ids: Optional[torch.LongTensor] = None,
    ) -> Union[Tuple, CausalLMOutputWithPast]:
        output = super().forward(input_ids, attention_mask, position_ids)
        output.logits = torch.squeeze(output.logits, dim=-1)
        return output


"""
Support pipeline parallelism
"""


class ParallelLlamaModelRmPadPP(nn.Module):
    """
    Transformer decoder consisting of *config.num_hidden_layers* layers. Each layer is a [`LlamaDecoderLayer`]
    This model definition supports pipeline parallelism. To support pp and vpp,
    - This model only contains layer in this pp stage and vpp chunk
    - When calling get_model in Megatron, this rank will instantiate all the vpp chunks in this pp.
    Args:
        config: LlamaConfig
    """

    def __init__(self, config: LlamaConfig, megatron_config: ModelParallelConfig, pre_process, post_process):
        super().__init__()
        self.config: TransformerConfig = convert_config(config, megatron_config)
        self.padding_idx = config.pad_token_id
        self.vocab_size = config.vocab_size
        self.pre_process = pre_process
        self.post_process = post_process
        self.megatron_config = megatron_config
        embedding_kwargs = tp_utils.get_default_kwargs_for_parallel_embedding()
        if megatron_config is not None:
            assert embedding_kwargs.get("config", False), "must have ModelParallelConfig"
            tp_utils.update_kwargs_with_config(embedding_kwargs, self.megatron_config)
        if pre_process:
            self.embed_tokens = tensor_parallel.VocabParallelEmbedding(num_embeddings=config.vocab_size, embedding_dim=config.hidden_size, **embedding_kwargs)
        else:
            self.embed_tokens = None

        pp_rank = mpu.get_pipeline_model_parallel_rank()
        pp_size = megatron_config.pipeline_model_parallel_size
        self.num_layer_per_pp = config.num_hidden_layers // pp_size
        vpp_size = megatron_config.virtual_pipeline_model_parallel_size
        vpp_rank = mpu.get_virtual_pipeline_model_parallel_rank()

        if vpp_size is not None:
            self.layers = nn.ModuleList()
            self.num_layer_vpp_chunk = self.num_layer_per_pp // vpp_size
            self.num_layer_this_model = self.num_layer_vpp_chunk
<<<<<<< HEAD
            offset = vpp_rank * (
                    config.num_hidden_layers // vpp_size) + \
                        (pp_rank * self.num_layer_vpp_chunk)
=======
            offset = vpp_rank * (config.num_hidden_layers // vpp_size) + (pp_rank * self.num_layer_vpp_chunk)
>>>>>>> 52437be1
        else:
            self.num_layer_this_model = self.num_layer_per_pp
            offset = pp_rank * self.num_layer_per_pp

        self.layers = nn.ModuleList()
        for i in range(self.num_layer_this_model):
            layer = ParallelLlamaDecoderLayerRmPad(config, megatron_config, layer_idx=offset + i)
<<<<<<< HEAD
            self.layers.add_module(f'{i}', layer)
=======
            self.layers.add_module(f"{i}", layer)
>>>>>>> 52437be1

        if post_process:
            self.norm = ParallelLlamaRMSNorm(config, megatron_config)
        else:
            self.norm = None

    def set_input_tensor(self, input_tensor):
        """Set input tensor to be used instead of forward()'s input.

        When doing pipeline parallelism the input from the previous
        stage comes from communication, not from the input, so the
        model's forward_step_func won't have it. This function is thus
        used by internal code to bypass the input provided by the
        forward_step_func"""
        self.input_tensor = input_tensor

    def forward(
        self,
        input_ids: torch.Tensor,
        position_ids: Optional[torch.LongTensor] = None,
        sequence_length: int = None,
        indices: torch.Tensor = None,
        cu_seqlens: int = None,
        max_seqlen_in_batch: int = None,
    ) -> Union[Tuple, BaseModelOutputWithPast]:
        """

        Args:
            input_ids: input ids. shape (1, totol_nnz)
            position_ids: position ids. shape (batch_size, seq_length)

        Returns:

        """
        if self.pre_process:
            inputs_embeds = self.embed_tokens(input_ids)  # (1, total_nnz) -> (1, total_nnz, hidden_size)

            # vocab parallel embedding will not do sequence parallel reduce-scatter in open source megatron
            # so need to deal with it by handle here:
            # (1, total_nnz, hidden_size) -> (total_nnz, 1, hidden_size) -> (total_nnz // sp, 1, hidden_size)
            inputs_embeds = inputs_embeds.transpose(0, 1)
            if self.megatron_config.sequence_parallel:
                inputs_embeds = tensor_parallel.scatter_to_sequence_parallel_region(inputs_embeds)

            hidden_states = inputs_embeds
        else:
            # self.hidden_states should be passed by Megatron
            hidden_states = self.input_tensor

        for idx, decoder_layer in enumerate(self.layers):
            layer_outputs = decoder_layer(
                hidden_states,
                position_ids=position_ids,
                sequence_length=sequence_length,
                indices=indices,
                cu_seqlens=cu_seqlens,
                max_seqlen_in_batch=max_seqlen_in_batch,
            )

            hidden_states = layer_outputs

        if self.post_process:
            hidden_states = self.norm(hidden_states)

        return hidden_states


class ParallelLlamaForCausalLMRmPadPP(nn.Module):
<<<<<<< HEAD

    def __init__(self,
                 config: LlamaConfig,
                 megatron_config: ModelParallelConfig,
                 pre_process,
                 post_process,
                 share_embeddings_and_output_weights=False):
        super().__init__()
        self.config: TransformerConfig = convert_config(config, megatron_config)
        self.megatron_config = megatron_config
        self.model = ParallelLlamaModelRmPadPP(config,
                                               megatron_config=megatron_config,
                                               pre_process=pre_process,
                                               post_process=post_process)
        assert share_embeddings_and_output_weights == False, f'Llama Model not supports sharing embedding and output weights'
=======
    def __init__(
        self,
        config: LlamaConfig,
        megatron_config: ModelParallelConfig,
        pre_process,
        post_process,
        share_embeddings_and_output_weights=False,
    ):
        super().__init__()
        self.config: TransformerConfig = convert_config(config, megatron_config)
        self.megatron_config = megatron_config
        self.model = ParallelLlamaModelRmPadPP(config, megatron_config=megatron_config, pre_process=pre_process, post_process=post_process)
        assert share_embeddings_and_output_weights is False, "Llama Model not supports sharing embedding and output weights"
>>>>>>> 52437be1
        self.share_embeddings_and_output_weights = share_embeddings_and_output_weights
        self.vocab_size = config.vocab_size
        self.pre_process = pre_process
        self.post_process = post_process
        if post_process:
            self._init_head(config)

    def set_input_tensor(self, input_tensor):
        """Set input tensor to be used instead of forward()'s input.

        When doing pipeline parallelism the input from the previous
        stage comes from communication, not from the input, so the
        model's forward_step_func won't have it. This function is thus
        used by internal code to bypass the input provided by the
        forward_step_func"""
        assert len(input_tensor) == 1
        self.model.set_input_tensor(input_tensor[0])

    def _init_head(self, config):
        column_kwargs = tp_utils.get_default_kwargs_for_column_parallel_linear()
        if self.megatron_config is not None:
            assert column_kwargs.get("config", False), "must have ModelParallelConfig"
            tp_utils.update_kwargs_with_config(column_kwargs, self.megatron_config)
<<<<<<< HEAD
        self.lm_head = tensor_parallel.ColumnParallelLinear(input_size=config.hidden_size,
                                                            output_size=config.vocab_size,
                                                            bias=False,
                                                            gather_output=False,
                                                            skip_bias_add=False,
                                                            **column_kwargs)
=======
        self.lm_head = tensor_parallel.ColumnParallelLinear(
            input_size=config.hidden_size,
            output_size=config.vocab_size,
            bias=False,
            gather_output=False,
            skip_bias_add=False,
            **column_kwargs,
        )
>>>>>>> 52437be1

    def _forward_head(self, hidden_states):
        # all_gather from sequence parallel region is performed inside lm_head
        # logits shape before forward_head hidden_states.shape: [4, 32, 4096]
        logits = self.lm_head(hidden_states)[0]
        # logits shape after forward_head logits.shape: [8, 32, 8]
        logits = logits.float()  # (total_nnz_padded, 1, vocab_size // tp)
        return logits

    def forward(
        self,
        # original input
        *,
        input_ids: torch.LongTensor = None,
        attention_mask: Optional[torch.Tensor] = None,
        position_ids: Optional[torch.LongTensor] = None,
    ) -> Union[Tuple, CausalLMOutputWithPast]:
        r"""
        Args:
            labels (`torch.LongTensor` of shape `(batch_size, sequence_length)`, *optional*):
                Labels for computing the masked language modeling loss. Indices should either be in `[0, ...,
                config.vocab_size]` or -100 (see `input_ids` docstring). Tokens with indices set to `-100` are ignored
                (masked), the loss is only computed for the tokens with labels in `[0, ..., config.vocab_size]`.

        Returns:
        ```"""

        # Note that input_ids, attention_mask and position_ids should be passed to every pp layer.
        # In the first pp, input_ids will be used, in other pp layers hidden_states will be used inside self.model
        batch_size, sequence_length = input_ids.shape
        # remove padding here
<<<<<<< HEAD
        input_ids_rmpad, indices, cu_seqlens, max_seqlen_in_batch, *_ = unpad_input(input_ids.unsqueeze(dim=-1),
                                                                                    attention_mask)  # (total_nnz, 1)
=======
        input_ids_rmpad, indices, cu_seqlens, max_seqlen_in_batch, *_ = unpad_input(input_ids.unsqueeze(dim=-1), attention_mask)  # (total_nnz, 1)
>>>>>>> 52437be1

        # pad input_ids to multiple of tp for all tp ranks
        # TODO: for better performance, the sp padding should be removed at each layer. Not sure the performance gap
        if self.megatron_config.sequence_parallel:
            input_ids_rmpad = sp_utils.pad_to_sequence_parallel(input_ids_rmpad)

        input_ids_rmpad = input_ids_rmpad.transpose(0, 1)  # (1, total_nnz+pad)

        outputs = self.model(
            input_ids=input_ids_rmpad,
            position_ids=position_ids,
            sequence_length=sequence_length,
            indices=indices,
            cu_seqlens=cu_seqlens,
            max_seqlen_in_batch=max_seqlen_in_batch,
        )

        if self.post_process:
            hidden_states = outputs
            # print(f'hidden_states.shape = {hidden_states.shape}') # torch.Size([4, 32, 4096])
            logits = self._forward_head(hidden_states)
            logits = torch.squeeze(logits, dim=1)  # remove the artificial batch dimension # torch.Size([8, 32, 16])

            # remove padding from sequence parallel
            if self.megatron_config.sequence_parallel:
                totol_nnz = cu_seqlens[-1]
                logits = logits[:totol_nnz]  # (total_nnz_padded)
            # add removed padding back. If input is already rmpad, we let the caller pad_input
<<<<<<< HEAD
            logits = pad_input(logits, indices, batch_size,
                               seqlen=sequence_length)  # (batch_size, sequence_length, vocab_size)
=======
            logits = pad_input(logits, indices, batch_size, seqlen=sequence_length)  # (batch_size, sequence_length, vocab_size)
>>>>>>> 52437be1

            return CausalLMOutputWithPast(
                loss=None,
                logits=logits,
                past_key_values=None,
                hidden_states=None,
                attentions=None,
            )
        else:
            return outputs


class ParallelLlamaForValueRmPadPP(ParallelLlamaForCausalLMRmPadPP):
<<<<<<< HEAD

=======
>>>>>>> 52437be1
    def _init_head(self, config):
        column_kwargs = tp_utils.get_default_kwargs_for_column_parallel_linear()
        if self.megatron_config is not None:
            assert column_kwargs.get("config", False), "must have ModelParallelConfig"
            tp_utils.update_kwargs_with_config(column_kwargs, self.megatron_config)
        self.lm_head = nn.Linear(in_features=config.hidden_size, out_features=1, bias=False)
        # lm_head is effectively the same as sequence parallel
        sp_utils.mark_parameter_as_sequence_parallel(self.lm_head.weight)

    def _forward_head(self, hidden_states):
        logits = self.lm_head(hidden_states)  # (total_nnz_padded // tp, 1, 1)
        logits = logits.float()
        if self.megatron_config.sequence_parallel:
            logits = tensor_parallel.gather_from_sequence_parallel_region(logits, tensor_parallel_output_grad=False)
        return logits

    def forward(
        self,
        *,
        input_ids: torch.LongTensor = None,
        attention_mask: Optional[torch.Tensor] = None,
        position_ids: Optional[torch.LongTensor] = None,
    ) -> Union[Tuple, CausalLMOutputWithPast]:
        output = super().forward(input_ids=input_ids, attention_mask=attention_mask, position_ids=position_ids)
        if self.post_process:
            output.logits = torch.squeeze(output.logits, dim=-1)
            return output
        else:
            return output<|MERGE_RESOLUTION|>--- conflicted
+++ resolved
@@ -23,14 +23,7 @@
 
 import torch
 import torch.utils.checkpoint
-<<<<<<< HEAD
-from megatron.core import tensor_parallel
-from megatron.core import ModelParallelConfig
-from megatron.core import mpu
-
-=======
 from megatron.core import ModelParallelConfig, mpu, tensor_parallel
->>>>>>> 52437be1
 from torch import nn
 from transformers.modeling_outputs import BaseModelOutputWithPast
 from transformers.models.llama.configuration_llama import LlamaConfig
@@ -39,13 +32,9 @@
 from verl.utils.megatron import sequence_parallel as sp_utils
 from verl.utils.megatron import tensor_parallel as tp_utils
 from verl.utils.megatron_utils import TransformerConfig, convert_config
-<<<<<<< HEAD
-from .layers import ParallelLlamaDecoderLayer, ParallelLlamaRMSNorm, ParallelLlamaDecoderLayerRmPad
-=======
 
 from .layers import ParallelLlamaDecoderLayer, ParallelLlamaDecoderLayerRmPad, ParallelLlamaRMSNorm
 
->>>>>>> 52437be1
 """
 TODO: 
 1. Add weight initialization. Here we need to be careful on TP weight init.
@@ -303,14 +292,6 @@
         if self.megatron_config is not None:
             assert column_kwargs.get("config", False), "must have ModelParallelConfig"
             tp_utils.update_kwargs_with_config(column_kwargs, self.megatron_config)
-<<<<<<< HEAD
-        self.lm_head = tensor_parallel.ColumnParallelLinear(input_size=config.hidden_size,
-                                                            output_size=config.vocab_size,
-                                                            bias=False,
-                                                            gather_output=False,
-                                                            skip_bias_add=False,
-                                                            **column_kwargs)
-=======
         self.lm_head = tensor_parallel.ColumnParallelLinear(
             input_size=config.hidden_size,
             output_size=config.vocab_size,
@@ -319,7 +300,6 @@
             skip_bias_add=False,
             **column_kwargs,
         )
->>>>>>> 52437be1
 
     def _forward_head(self, hidden_states):
         # all_gather from sequence parallel region is performed inside lm_head
@@ -346,12 +326,7 @@
         batch_size, sequence_length = input_ids.shape
 
         # remove padding here
-<<<<<<< HEAD
-        input_ids, indices, cu_seqlens, max_seqlen_in_batch, *_ = unpad_input(input_ids.unsqueeze(dim=-1),
-                                                                              attention_mask)  # (total_nnz, 1)
-=======
         input_ids, indices, cu_seqlens, max_seqlen_in_batch, *_ = unpad_input(input_ids.unsqueeze(dim=-1), attention_mask)  # (total_nnz, 1)
->>>>>>> 52437be1
 
         # pad input_ids to multiple of tp for all tp ranks
         # TODO: for better performance, the sp padding should be removed at each layer. Not sure the performance gap
@@ -392,10 +367,6 @@
 
 
 class ParallelLlamaForValueRmPad(ParallelLlamaForCausalLMRmPad):
-<<<<<<< HEAD
-
-=======
->>>>>>> 52437be1
     def _init_head(self, config):
         column_kwargs = tp_utils.get_default_kwargs_for_column_parallel_linear()
         if self.megatron_config is not None:
@@ -465,13 +436,7 @@
             self.layers = nn.ModuleList()
             self.num_layer_vpp_chunk = self.num_layer_per_pp // vpp_size
             self.num_layer_this_model = self.num_layer_vpp_chunk
-<<<<<<< HEAD
-            offset = vpp_rank * (
-                    config.num_hidden_layers // vpp_size) + \
-                        (pp_rank * self.num_layer_vpp_chunk)
-=======
             offset = vpp_rank * (config.num_hidden_layers // vpp_size) + (pp_rank * self.num_layer_vpp_chunk)
->>>>>>> 52437be1
         else:
             self.num_layer_this_model = self.num_layer_per_pp
             offset = pp_rank * self.num_layer_per_pp
@@ -479,11 +444,7 @@
         self.layers = nn.ModuleList()
         for i in range(self.num_layer_this_model):
             layer = ParallelLlamaDecoderLayerRmPad(config, megatron_config, layer_idx=offset + i)
-<<<<<<< HEAD
-            self.layers.add_module(f'{i}', layer)
-=======
             self.layers.add_module(f"{i}", layer)
->>>>>>> 52437be1
 
         if post_process:
             self.norm = ParallelLlamaRMSNorm(config, megatron_config)
@@ -552,23 +513,6 @@
 
 
 class ParallelLlamaForCausalLMRmPadPP(nn.Module):
-<<<<<<< HEAD
-
-    def __init__(self,
-                 config: LlamaConfig,
-                 megatron_config: ModelParallelConfig,
-                 pre_process,
-                 post_process,
-                 share_embeddings_and_output_weights=False):
-        super().__init__()
-        self.config: TransformerConfig = convert_config(config, megatron_config)
-        self.megatron_config = megatron_config
-        self.model = ParallelLlamaModelRmPadPP(config,
-                                               megatron_config=megatron_config,
-                                               pre_process=pre_process,
-                                               post_process=post_process)
-        assert share_embeddings_and_output_weights == False, f'Llama Model not supports sharing embedding and output weights'
-=======
     def __init__(
         self,
         config: LlamaConfig,
@@ -582,7 +526,6 @@
         self.megatron_config = megatron_config
         self.model = ParallelLlamaModelRmPadPP(config, megatron_config=megatron_config, pre_process=pre_process, post_process=post_process)
         assert share_embeddings_and_output_weights is False, "Llama Model not supports sharing embedding and output weights"
->>>>>>> 52437be1
         self.share_embeddings_and_output_weights = share_embeddings_and_output_weights
         self.vocab_size = config.vocab_size
         self.pre_process = pre_process
@@ -606,14 +549,6 @@
         if self.megatron_config is not None:
             assert column_kwargs.get("config", False), "must have ModelParallelConfig"
             tp_utils.update_kwargs_with_config(column_kwargs, self.megatron_config)
-<<<<<<< HEAD
-        self.lm_head = tensor_parallel.ColumnParallelLinear(input_size=config.hidden_size,
-                                                            output_size=config.vocab_size,
-                                                            bias=False,
-                                                            gather_output=False,
-                                                            skip_bias_add=False,
-                                                            **column_kwargs)
-=======
         self.lm_head = tensor_parallel.ColumnParallelLinear(
             input_size=config.hidden_size,
             output_size=config.vocab_size,
@@ -622,7 +557,6 @@
             skip_bias_add=False,
             **column_kwargs,
         )
->>>>>>> 52437be1
 
     def _forward_head(self, hidden_states):
         # all_gather from sequence parallel region is performed inside lm_head
@@ -654,12 +588,7 @@
         # In the first pp, input_ids will be used, in other pp layers hidden_states will be used inside self.model
         batch_size, sequence_length = input_ids.shape
         # remove padding here
-<<<<<<< HEAD
-        input_ids_rmpad, indices, cu_seqlens, max_seqlen_in_batch, *_ = unpad_input(input_ids.unsqueeze(dim=-1),
-                                                                                    attention_mask)  # (total_nnz, 1)
-=======
         input_ids_rmpad, indices, cu_seqlens, max_seqlen_in_batch, *_ = unpad_input(input_ids.unsqueeze(dim=-1), attention_mask)  # (total_nnz, 1)
->>>>>>> 52437be1
 
         # pad input_ids to multiple of tp for all tp ranks
         # TODO: for better performance, the sp padding should be removed at each layer. Not sure the performance gap
@@ -688,12 +617,7 @@
                 totol_nnz = cu_seqlens[-1]
                 logits = logits[:totol_nnz]  # (total_nnz_padded)
             # add removed padding back. If input is already rmpad, we let the caller pad_input
-<<<<<<< HEAD
-            logits = pad_input(logits, indices, batch_size,
-                               seqlen=sequence_length)  # (batch_size, sequence_length, vocab_size)
-=======
             logits = pad_input(logits, indices, batch_size, seqlen=sequence_length)  # (batch_size, sequence_length, vocab_size)
->>>>>>> 52437be1
 
             return CausalLMOutputWithPast(
                 loss=None,
@@ -707,10 +631,6 @@
 
 
 class ParallelLlamaForValueRmPadPP(ParallelLlamaForCausalLMRmPadPP):
-<<<<<<< HEAD
-
-=======
->>>>>>> 52437be1
     def _init_head(self, config):
         column_kwargs = tp_utils.get_default_kwargs_for_column_parallel_linear()
         if self.megatron_config is not None:
