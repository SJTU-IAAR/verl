# Copyright 2024 Bytedance Ltd. and/or its affiliates
# Copyright 2023 The vLLM team.
# Licensed under the Apache License, Version 2.0 (the "License");
# you may not use this file except in compliance with the License.
# You may obtain a copy of the License at
#
#     http://www.apache.org/licenses/LICENSE-2.0
#
# Unless required by applicable law or agreed to in writing, software
# distributed under the License is distributed on an "AS IS" BASIS,
# WITHOUT WARRANTIES OR CONDITIONS OF ANY KIND, either express or implied.
# See the License for the specific language governing permissions and
# limitations under the License.
# Adapted from https://github.com/vllm-project/vllm/blob/main/vllm/model_executor/layers/linear.py

import torch
from megatron.core import tensor_parallel


class QKVParallelLinear(tensor_parallel.ColumnParallelLinear):
    def __init__(
        self,
        input_size,
        num_heads,
        num_key_value_heads,
        head_dim,
        *,
        bias=True,
        gather_output=True,
        skip_bias_add=False,
        **kwargs,
    ):
        # Keep input parameters, and already restrict the head numbers
        self.input_size = input_size
        self.q_output_size = num_heads * head_dim
        self.kv_output_size = num_key_value_heads * head_dim
        self.head_dim = head_dim
        self.gather_output = gather_output
        self.skip_bias_add = skip_bias_add

        input_size = self.input_size
        output_size = (num_heads + 2 * num_key_value_heads) * self.head_dim

        super().__init__(
            input_size=input_size,
            output_size=output_size,
            bias=bias,
            gather_output=gather_output,
            skip_bias_add=skip_bias_add,
            **kwargs,
        )


class MergedColumnParallelLinear(tensor_parallel.ColumnParallelLinear):
    def __init__(
        self,
        input_size,
        gate_ouput_size,
        up_output_size,
        *,
        bias=True,
        gather_output=True,
        skip_bias_add=False,
        **kwargs,
    ):
        # Keep input parameters, and already restrict the head numbers
        self.input_size = input_size
        self.output_size = gate_ouput_size + up_output_size
        self.gather_output = gather_output
        self.skip_bias_add = skip_bias_add

<<<<<<< HEAD
        super().__init__(input_size=self.input_size,
                         output_size=self.output_size,
                         bias=bias,
                         gather_output=gather_output,
                         skip_bias_add=skip_bias_add,
                         **kwargs)


import torch


class LinearForLastLayer(torch.nn.Linear):

=======
        super().__init__(
            input_size=self.input_size,
            output_size=self.output_size,
            bias=bias,
            gather_output=gather_output,
            skip_bias_add=skip_bias_add,
            **kwargs,
        )


class LinearForLastLayer(torch.nn.Linear):
>>>>>>> 52437be1
    def __init__(
        self,
        input_size,
        output_size,
        *,
        config,
        bias=True,
    ):
        super().__init__(in_features=input_size, out_features=output_size, bias=bias)
        self.sequence_parallel = config.sequence_parallel
        if self.sequence_parallel:
<<<<<<< HEAD
            setattr(self.weight, 'sequence_parallel', True)
=======
            self.weight.sequence_parallel = True
>>>>>>> 52437be1

    def forward(
        self,
        input_,
        weight=None,
        runtime_gather_output=None,
    ):
        logits = super().forward(input_)
        logits = logits.float()
        if self.sequence_parallel:
            logits = tensor_parallel.gather_from_sequence_parallel_region(logits, tensor_parallel_output_grad=False)
        return logits, None<|MERGE_RESOLUTION|>--- conflicted
+++ resolved
@@ -69,21 +69,6 @@
         self.gather_output = gather_output
         self.skip_bias_add = skip_bias_add
 
-<<<<<<< HEAD
-        super().__init__(input_size=self.input_size,
-                         output_size=self.output_size,
-                         bias=bias,
-                         gather_output=gather_output,
-                         skip_bias_add=skip_bias_add,
-                         **kwargs)
-
-
-import torch
-
-
-class LinearForLastLayer(torch.nn.Linear):
-
-=======
         super().__init__(
             input_size=self.input_size,
             output_size=self.output_size,
@@ -95,7 +80,6 @@
 
 
 class LinearForLastLayer(torch.nn.Linear):
->>>>>>> 52437be1
     def __init__(
         self,
         input_size,
@@ -107,11 +91,7 @@
         super().__init__(in_features=input_size, out_features=output_size, bias=bias)
         self.sequence_parallel = config.sequence_parallel
         if self.sequence_parallel:
-<<<<<<< HEAD
-            setattr(self.weight, 'sequence_parallel', True)
-=======
             self.weight.sequence_parallel = True
->>>>>>> 52437be1
 
     def forward(
         self,
