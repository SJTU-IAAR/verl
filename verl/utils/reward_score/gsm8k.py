--- conflicted
+++ resolved
@@ -41,11 +41,7 @@
     return final_answer
 
 
-<<<<<<< HEAD
-def compute_score(solution_str, ground_truth, method='strict', format_score=0., score=1.):
-=======
 def compute_score(solution_str, ground_truth, method="strict", format_score=0.0, score=1.0):
->>>>>>> 52437be1
     """The scoring function for GSM8k.
 
     Reference: Trung, Luong, et al. "Reft: Reasoning with reinforced fine-tuning." Proceedings of the 62nd Annual Meeting of the Association for Computational Linguistics (Volume 1: Long Papers). 2024.
