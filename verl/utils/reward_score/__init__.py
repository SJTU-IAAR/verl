--- conflicted
+++ resolved
@@ -15,13 +15,6 @@
 
 
 def _default_compute_score(data_source, solution_str, ground_truth, extra_info=None):
-<<<<<<< HEAD
-    if data_source == 'openai/gsm8k':
-        from . import gsm8k
-        res = gsm8k.compute_score(solution_str, ground_truth)
-    elif data_source in ['lighteval/MATH', 'DigitalLearningGmbH/MATH-lighteval']:
-        from . import math
-=======
     if data_source == "openai/gsm8k":
         from . import gsm8k
 
@@ -29,7 +22,6 @@
     elif data_source in ["lighteval/MATH", "DigitalLearningGmbH/MATH-lighteval"]:
         from . import math
 
->>>>>>> 52437be1
         res = math.compute_score(solution_str, ground_truth)
         # [Optional] Math-Verify Integration
         # For enhanced accuracy, consider utilizing Math-Verify (https://github.com/huggingface/Math-Verify).
@@ -38,31 +30,6 @@
 
         # from . import math_verify
         # res = math_verify.compute_score(solution_str, ground_truth)
-<<<<<<< HEAD
-    elif data_source == 'math_dapo' or data_source.startswith("aime"):
-        from . import math_dapo
-        res = math_dapo.compute_score(solution_str, ground_truth)
-    elif data_source in [
-            'numina_aops_forum', 'numina_synthetic_math', 'numina_amc_aime', 'numina_synthetic_amc', 'numina_cn_k12',
-            'numina_olympiads'
-    ]:
-        from . import prime_math
-        res = prime_math.compute_score(solution_str, ground_truth)
-    elif data_source in ['codecontests', 'apps', 'codeforces', 'taco']:
-        from . import prime_code
-        res = prime_code.compute_score(solution_str, ground_truth, continuous=True)
-    elif data_source in ['hiyouga/geometry3k']:
-        from . import geo3k
-        res = geo3k.compute_score(solution_str, ground_truth)
-    # 使用统一的qa_em模块处理所有问答任务
-    elif data_source in ['nq', 'nq_search', 'triviaqa', 'popqa', 'hotpotqa', '2wikimultihopqa', 'musique', 'bamboogle']:
-        from . import qa_em
-        # 如果是搜索任务，使用带过程奖励的评分
-        if data_source in ['nq_search']:
-            res = qa_em.compute_score_with_process(solution_str, ground_truth)
-        else:
-            res = qa_em.compute_score_em(solution_str, ground_truth, return_dict=True)
-=======
     elif data_source == "math_dapo" or data_source.startswith("aime"):
         from . import math_dapo
 
@@ -86,7 +53,6 @@
         from . import geo3k
 
         res = geo3k.compute_score(solution_str, ground_truth)
->>>>>>> 52437be1
     else:
         raise NotImplementedError(f"Reward function is not implemented for {data_source=}")
 
@@ -95,20 +61,4 @@
     elif isinstance(res, (int, float, bool)):
         return float(res)
     else:
-<<<<<<< HEAD
-        return float(res[0])
-
-# 选择奖励函数
-def _select_rm_score_fn(data_source):
-    """根据数据源选择适当的奖励函数"""
-    from . import qa_em
-    
-    if data_source in ['nq_search']:
-        return qa_em.compute_score_with_process
-    elif data_source in ['nq', 'triviaqa', 'popqa', 'hotpotqa', '2wikimultihopqa', 'musique', 'bamboogle']:
-        return lambda solution_str, ground_truth: qa_em.compute_score_em(solution_str, ground_truth, return_dict=True)
-    else:
-        raise NotImplementedError(f"Unsupported data source: {data_source}")
-=======
-        return float(res[0])
->>>>>>> 52437be1
+        return float(res[0])