--- conflicted
+++ resolved
@@ -13,18 +13,7 @@
 # See the License for the specific language governing permissions and
 # limitations under the License.
 
-<<<<<<< HEAD
-import importlib
-from packaging.version import Version
-
-from apex.optimizers import FusedAdam as Adam
-from apex.optimizers import FusedSGD as SGD
-
 from megatron.core.optimizer import OptimizerConfig
-
-=======
-from megatron.core.optimizer import OptimizerConfig
->>>>>>> 52437be1
 from megatron.core.optimizer import get_megatron_optimizer as get_megatron_optimizer_native
 
 
@@ -36,13 +25,6 @@
     lr_mult=1.0,
 ):
     # Base optimizer.
-<<<<<<< HEAD
-    return get_megatron_optimizer_native(config=config,
-                                         model_chunks=model,
-                                         no_weight_decay_cond=no_weight_decay_cond,
-                                         scale_lr_cond=scale_lr_cond,
-                                         lr_mult=lr_mult)
-=======
     return get_megatron_optimizer_native(
         config=config,
         model_chunks=model,
@@ -52,5 +34,4 @@
     )
 
 
-# TODO: add get_optimizer_param_scheduler(optimizer) to implement lr scheuler.
->>>>>>> 52437be1
+# TODO: add get_optimizer_param_scheduler(optimizer) to implement lr scheuler.