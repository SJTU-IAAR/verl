# Copyright 2024 Bytedance Ltd. and/or its affiliates
# Copyright (c) 2024, NVIDIA CORPORATION. All rights reserved.
#
# Licensed under the Apache License, Version 2.0 (the "License");
# you may not use this file except in compliance with the License.
# You may obtain a copy of the License at
#
#     http://www.apache.org/licenses/LICENSE-2.0
#
# Unless required by applicable law or agreed to in writing, software
# distributed under the License is distributed on an "AS IS" BASIS,
# WITHOUT WARRANTIES OR CONDITIONS OF ANY KIND, either express or implied.
# See the License for the specific language governing permissions and
# limitations under the License.
"""
Utilities for using tensor_parallel in megatron
"""

from typing import Dict

import torch
import torch.distributed as dist
from megatron.core import ModelParallelConfig, tensor_parallel
from megatron.core import parallel_state as mpu
from torch.nn import init


def update_kwargs_with_config(dictionary: Dict, config: ModelParallelConfig):
    dictionary["config"] = config
    return dictionary


def get_default_kwargs_for_model_parallel_config():
    model_parallel_config_kwargs = {
        "params_dtype": torch.float32,
        "use_cpu_initialization": False,
        "perform_initialization": True,
        "gradient_accumulation_fusion": False,
        "sequence_parallel": False,
    }
    return model_parallel_config_kwargs


def get_default_model_parallel_config():
    return ModelParallelConfig(**get_default_kwargs_for_model_parallel_config())


def get_common_default_kwargs_for_parallel_linear():
    default_model_parallel_config = get_default_model_parallel_config()
    common_default_kwargs = {
        "init_method": init.xavier_normal_,
        "stride": 1,
        "keep_master_weight_for_test": False,
        "config": default_model_parallel_config,
    }
    return common_default_kwargs


def get_default_kwargs_for_column_parallel_linear():
    model_parallel_config_kwargs = get_default_kwargs_for_model_parallel_config()
    column_parallel_config_kwargs = {
        "async_tensor_model_parallel_allreduce": False,
    }
    model_parallel_config_kwargs.update(column_parallel_config_kwargs)
    column_default_kwargs = {
        "config": ModelParallelConfig(**model_parallel_config_kwargs),
    }
    common_default_kwargs = get_common_default_kwargs_for_parallel_linear()
    common_default_kwargs.update(column_default_kwargs)
    return common_default_kwargs


def get_default_kwargs_for_row_parallel_linear():
    common_default_kwargs = get_common_default_kwargs_for_parallel_linear()
    return common_default_kwargs


def get_default_kwargs_for_parallel_embedding():
    model_parallel_config_kwargs = get_default_kwargs_for_model_parallel_config()
    embedding_default_kwargs = {
        "init_method": init.xavier_normal_,
        "config": ModelParallelConfig(**model_parallel_config_kwargs),
    }
    return embedding_default_kwargs


def is_tensor_parallel_param(param):
    return hasattr(param, "tensor_model_parallel") and param.tensor_model_parallel


def get_tensor_parallel_partition_dim(param):
    assert is_tensor_parallel_param(param)
    return param.partition_dim


def get_tensor_parallel_partition_stride(param):
    assert is_tensor_parallel_param(param)
    return param.partition_stride


class _VocabParallelEntropy(torch.autograd.Function):
    @staticmethod
    def forward(ctx, vocab_parallel_logits: torch.Tensor) -> torch.Tensor:
        @torch.compile(dynamic=True)
        def mul_reduce(a, b):
            return (a * b).sum(dim=-1, keepdim=True)

        logits_max = vocab_parallel_logits.max(dim=-1, keepdim=True).values
        dist.all_reduce(logits_max, op=dist.ReduceOp.MAX, group=mpu.get_tensor_model_parallel_group())
        normalized_vocab_parallel_logits = vocab_parallel_logits - logits_max
        normalized_exp_logits = normalized_vocab_parallel_logits.exp_()
        normalized_sum_exp_logits = normalized_exp_logits.sum(dim=-1, keepdim=True)
        dist.all_reduce(normalized_sum_exp_logits, group=mpu.get_tensor_model_parallel_group())
<<<<<<< HEAD
        softmax_logits = normalized_exp_logits / normalized_sum_exp_logits
        # This consume too much VRAM, causing OOM, try optimize
        # sum_softmax_times_logits = (softmax_logits * vocab_parallel_logits).sum(dim=-1, keepdim=True)
        original_shape = softmax_logits.shape
        sum_softmax_times_logits = torch.bmm(softmax_logits.view(-1, 1, original_shape[-1]),
                                             vocab_parallel_logits.view(-1, original_shape[-1],
                                                                        1)).view(original_shape[:-1] + (1,))
=======
        softmax_logits = normalized_exp_logits.div_(normalized_sum_exp_logits)
        sum_softmax_times_logits = mul_reduce(softmax_logits, vocab_parallel_logits)
>>>>>>> 52437be1
        dist.all_reduce(sum_softmax_times_logits, group=mpu.get_tensor_model_parallel_group())
        entropy = logits_max + normalized_sum_exp_logits.log() - sum_softmax_times_logits
        ctx.save_for_backward(vocab_parallel_logits, softmax_logits, sum_softmax_times_logits)
        return entropy.squeeze(dim=-1)

    @staticmethod
    def backward(ctx, grad_output: torch.Tensor) -> torch.Tensor:
        vocab_parallel_logits, softmax_logits, sum_softmax_times_logits = ctx.saved_tensors
        # reuse softmax_logits as grad
        vocab_parallel_logits.sub_(sum_softmax_times_logits)
        softmax_logits.mul_(vocab_parallel_logits)
        softmax_logits.mul_(grad_output.unsqueeze(dim=-1))
        # recover vocab_parallel_logits
        vocab_parallel_logits.add_(sum_softmax_times_logits)
        softmax_logits.mul_(-1)
        return softmax_logits


def vocab_parallel_entropy(vocab_parallel_logits: torch.Tensor) -> torch.Tensor:
    """Compute entropy when the logits are sharded in tp ranks

    Args:
        vocab_parallel_logits: (total_nnz, vocab_size // tp_size)

    Returns: (total_nnz,)

    """
    return _VocabParallelEntropy.apply(vocab_parallel_logits)


def vocab_parallel_log_probs_from_logits(logits, labels):
    """TODO(zhangchi.usc1992): We may change the implementation later"""
    return -tensor_parallel.vocab_parallel_cross_entropy(vocab_parallel_logits=logits, target=labels)


def vocab_parallel_log_probs_from_logits_response_rmpad(input_ids, attention_mask, logits_rmpad, response_length):
    """Similar to log_probs_from_logits_response_rmpad, but the logits_rmpad is now spliited across tensor parallel region.
    This will further reduce the peak memory usage during training

    Args:
        input_ids: [batch_size, seqlen]
        attention_mask: [batch_size, seqlen]
        logits_rmpad: [total_nnz, vocab_size // tp_size]
        response_length: int

    """
    from flash_attn.bert_padding import pad_input, unpad_input

    batch_size, seqlen = input_ids.shape
    input_ids_rmpad, indices, *_ = unpad_input(input_ids.unsqueeze(-1), attention_mask=attention_mask)
    input_ids_rmpad = input_ids_rmpad.squeeze(-1)
    input_ids_rmpad_rolled = torch.roll(input_ids_rmpad, shifts=-1, dims=0)
<<<<<<< HEAD
    full_log_probs_rmpad = vocab_parallel_log_probs_from_logits(logits=logits_rmpad,
                                                                labels=input_ids_rmpad_rolled)  # (total_nnz,)
    full_output = pad_input(hidden_states=full_log_probs_rmpad.unsqueeze(-1),
                            indices=indices,
                            batch=batch_size,
                            seqlen=seqlen)
    output = full_output.squeeze(-1)[:, -response_length - 1:-1]  # [batch_size, response_length]
=======
    full_log_probs_rmpad = vocab_parallel_log_probs_from_logits(logits=logits_rmpad, labels=input_ids_rmpad_rolled)  # (total_nnz,)
    full_output = pad_input(hidden_states=full_log_probs_rmpad.unsqueeze(-1), indices=indices, batch=batch_size, seqlen=seqlen)
    output = full_output.squeeze(-1)[:, -response_length - 1 : -1]  # [batch_size, response_length]
>>>>>>> 52437be1
    return output<|MERGE_RESOLUTION|>--- conflicted
+++ resolved
@@ -111,18 +111,8 @@
         normalized_exp_logits = normalized_vocab_parallel_logits.exp_()
         normalized_sum_exp_logits = normalized_exp_logits.sum(dim=-1, keepdim=True)
         dist.all_reduce(normalized_sum_exp_logits, group=mpu.get_tensor_model_parallel_group())
-<<<<<<< HEAD
-        softmax_logits = normalized_exp_logits / normalized_sum_exp_logits
-        # This consume too much VRAM, causing OOM, try optimize
-        # sum_softmax_times_logits = (softmax_logits * vocab_parallel_logits).sum(dim=-1, keepdim=True)
-        original_shape = softmax_logits.shape
-        sum_softmax_times_logits = torch.bmm(softmax_logits.view(-1, 1, original_shape[-1]),
-                                             vocab_parallel_logits.view(-1, original_shape[-1],
-                                                                        1)).view(original_shape[:-1] + (1,))
-=======
         softmax_logits = normalized_exp_logits.div_(normalized_sum_exp_logits)
         sum_softmax_times_logits = mul_reduce(softmax_logits, vocab_parallel_logits)
->>>>>>> 52437be1
         dist.all_reduce(sum_softmax_times_logits, group=mpu.get_tensor_model_parallel_group())
         entropy = logits_max + normalized_sum_exp_logits.log() - sum_softmax_times_logits
         ctx.save_for_backward(vocab_parallel_logits, softmax_logits, sum_softmax_times_logits)
@@ -175,17 +165,7 @@
     input_ids_rmpad, indices, *_ = unpad_input(input_ids.unsqueeze(-1), attention_mask=attention_mask)
     input_ids_rmpad = input_ids_rmpad.squeeze(-1)
     input_ids_rmpad_rolled = torch.roll(input_ids_rmpad, shifts=-1, dims=0)
-<<<<<<< HEAD
-    full_log_probs_rmpad = vocab_parallel_log_probs_from_logits(logits=logits_rmpad,
-                                                                labels=input_ids_rmpad_rolled)  # (total_nnz,)
-    full_output = pad_input(hidden_states=full_log_probs_rmpad.unsqueeze(-1),
-                            indices=indices,
-                            batch=batch_size,
-                            seqlen=seqlen)
-    output = full_output.squeeze(-1)[:, -response_length - 1:-1]  # [batch_size, response_length]
-=======
     full_log_probs_rmpad = vocab_parallel_log_probs_from_logits(logits=logits_rmpad, labels=input_ids_rmpad_rolled)  # (total_nnz,)
     full_output = pad_input(hidden_states=full_log_probs_rmpad.unsqueeze(-1), indices=indices, batch=batch_size, seqlen=seqlen)
     output = full_output.squeeze(-1)[:, -response_length - 1 : -1]  # [batch_size, response_length]
->>>>>>> 52437be1
     return output