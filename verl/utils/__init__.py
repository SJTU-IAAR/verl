# Copyright 2024 Bytedance Ltd. and/or its affiliates
#
# Licensed under the Apache License, Version 2.0 (the "License");
# you may not use this file except in compliance with the License.
# You may obtain a copy of the License at
#
#     http://www.apache.org/licenses/LICENSE-2.0
#
# Unless required by applicable law or agreed to in writing, software
# distributed under the License is distributed on an "AS IS" BASIS,
# WITHOUT WARRANTIES OR CONDITIONS OF ANY KIND, either express or implied.
# See the License for the specific language governing permissions and
# limitations under the License.

from . import tokenizer
<<<<<<< HEAD
from .tokenizer import hf_tokenizer, hf_processor

__all__ = tokenizer.__all__
=======
from .tokenizer import hf_processor, hf_tokenizer

__all__ = tokenizer.__all__ + ["hf_processor", "hf_tokenizer"]
>>>>>>> 52437be1
<|MERGE_RESOLUTION|>--- conflicted
+++ resolved
@@ -13,12 +13,6 @@
 # limitations under the License.
 
 from . import tokenizer
-<<<<<<< HEAD
-from .tokenizer import hf_tokenizer, hf_processor
-
-__all__ = tokenizer.__all__
-=======
 from .tokenizer import hf_processor, hf_tokenizer
 
-__all__ = tokenizer.__all__ + ["hf_processor", "hf_tokenizer"]
->>>>>>> 52437be1
+__all__ = tokenizer.__all__ + ["hf_processor", "hf_tokenizer"]