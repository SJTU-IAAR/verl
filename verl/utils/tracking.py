--- conflicted
+++ resolved
@@ -14,50 +14,17 @@
 """
 A unified tracking interface that supports logging data to different backend
 """
-<<<<<<< HEAD
-=======
-
->>>>>>> 52437be1
+
 import dataclasses
 from enum import Enum
 from functools import partial
 from pathlib import Path
-<<<<<<< HEAD
-from typing import List, Union, Dict, Any
-=======
 from typing import Any, Dict, List, Union
 
->>>>>>> 52437be1
 
 class Tracking:
     supported_backend = ["wandb", "mlflow", "swanlab", "vemlp_wandb", "tensorboard", "console"]
 
-<<<<<<< HEAD
-class Tracking(object):
-    supported_backend = ["wandb", "mlflow", "swanlab", "vemlp_wandb", "tensorboard", "console"]
-
-    def __init__(self, project_name, experiment_name, default_backend: Union[str, List[str]] = 'console', config=None):
-        if isinstance(default_backend, str):
-            default_backend = [default_backend]
-        for backend in default_backend:
-            if backend == 'tracking':
-                import warnings
-                warnings.warn("`tracking` logger is deprecated. use `wandb` instead.", DeprecationWarning)
-            else:
-                assert backend in self.supported_backend, f'{backend} is not supported'
-
-        self.logger = {}
-
-        if 'tracking' in default_backend or 'wandb' in default_backend:
-            import wandb
-            wandb.init(project=project_name, name=experiment_name, config=config)
-            self.logger['wandb'] = wandb
-
-        if 'mlflow' in default_backend:
-            import mlflow
-            import os
-
-=======
     def __init__(self, project_name, experiment_name, default_backend: Union[str, List[str]] = "console", config=None):
         if isinstance(default_backend, str):
             default_backend = [default_backend]
@@ -82,7 +49,6 @@
 
             import mlflow
 
->>>>>>> 52437be1
             MLFLOW_TRACKING_URI = os.environ.get("MLFLOW_TRACKING_URI", None)
             if MLFLOW_TRACKING_URI:
                 mlflow.set_tracking_uri(MLFLOW_TRACKING_URI)
@@ -92,14 +58,6 @@
             experiment = mlflow.set_experiment(project_name)
             mlflow.start_run(experiment_id=experiment.experiment_id, run_name=experiment_name)
             mlflow.log_params(_compute_mlflow_params_from_objects(config))
-<<<<<<< HEAD
-            self.logger['mlflow'] = _MlflowLoggingAdapter()
-
-        if "swanlab" in default_backend:
-            import swanlab
-            import os
-
-=======
             self.logger["mlflow"] = _MlflowLoggingAdapter()
 
         if "swanlab" in default_backend:
@@ -107,28 +65,11 @@
 
             import swanlab
 
->>>>>>> 52437be1
             SWANLAB_API_KEY = os.environ.get("SWANLAB_API_KEY", None)
             SWANLAB_LOG_DIR = os.environ.get("SWANLAB_LOG_DIR", "swanlog")
             SWANLAB_MODE = os.environ.get("SWANLAB_MODE", "cloud")
             if SWANLAB_API_KEY:
                 swanlab.login(SWANLAB_API_KEY)  # NOTE: previous login information will be overwritten
-<<<<<<< HEAD
-            swanlab.init(project=project_name,
-                         experiment_name=experiment_name,
-                         config={
-                             "FRAMEWORK": "veRL",
-                             **config
-                         },
-                         logdir=SWANLAB_LOG_DIR,
-                         mode=SWANLAB_MODE)
-            self.logger["swanlab"] = swanlab
-
-        if 'vemlp_wandb' in default_backend:
-            import os
-            import volcengine_ml_platform
-            from volcengine_ml_platform import wandb as vemlp_wandb
-=======
             swanlab.init(
                 project=project_name,
                 experiment_name=experiment_name,
@@ -144,26 +85,11 @@
             import volcengine_ml_platform
             from volcengine_ml_platform import wandb as vemlp_wandb
 
->>>>>>> 52437be1
             volcengine_ml_platform.init(
                 ak=os.environ["VOLC_ACCESS_KEY_ID"],
                 sk=os.environ["VOLC_SECRET_ACCESS_KEY"],
                 region=os.environ["MLP_TRACKING_REGION"],
             )
-<<<<<<< HEAD
-
-            vemlp_wandb.init(
-                project=project_name,
-                name=experiment_name,
-                config=config,
-                sync_tensorboard=True,
-            )
-            self.logger['vemlp_wandb'] = vemlp_wandb
-
-        if 'tensorboard' in default_backend:
-            self.logger['tensorboard'] = _TensorboardAdapter()
-=======
->>>>>>> 52437be1
 
             vemlp_wandb.init(
                 project=project_name,
@@ -188,23 +114,6 @@
                 logger_instance.log(data=data, step=step)
 
     def __del__(self):
-<<<<<<< HEAD
-        if 'wandb' in self.logger:
-            self.logger['wandb'].finish(exit_code=0)
-        if 'swanlab' in self.logger:
-            self.logger['swanlab'].finish()
-        if 'vemlp_wandb' in self.logger:
-            self.logger['vemlp_wandb'].finish(exit_code=0)
-        if 'tensorboard' in self.logger:
-            self.logger['tensorboard'].finish()
-
-
-class _TensorboardAdapter:
-
-    def __init__(self):
-        from torch.utils.tensorboard import SummaryWriter
-        import os
-=======
         if "wandb" in self.logger:
             self.logger["wandb"].finish(exit_code=0)
         if "swanlab" in self.logger:
@@ -221,7 +130,6 @@
 
         from torch.utils.tensorboard import SummaryWriter
 
->>>>>>> 52437be1
         tensorboard_dir = os.environ.get("TENSORBOARD_DIR", "tensorboard_log")
         os.makedirs(tensorboard_dir, exist_ok=True)
         print(f"Saving tensorboard log to {tensorboard_dir}.")
@@ -236,29 +144,18 @@
 
 
 class _MlflowLoggingAdapter:
-<<<<<<< HEAD
-
     def log(self, data, step):
         import mlflow
-        mlflow.log_metrics(metrics=data, step=step)
-=======
-    def log(self, data, step):
-        import mlflow
 
         results = {k.replace("@", "_at_"): v for k, v in data.items()}
         mlflow.log_metrics(metrics=results, step=step)
->>>>>>> 52437be1
 
 
 def _compute_mlflow_params_from_objects(params) -> Dict[str, Any]:
     if params is None:
         return {}
 
-<<<<<<< HEAD
-    return _flatten_dict(_transform_params_to_json_serializable(params, convert_list_to_dict=True), sep='/')
-=======
     return _flatten_dict(_transform_params_to_json_serializable(params, convert_list_to_dict=True), sep="/")
->>>>>>> 52437be1
 
 
 def _transform_params_to_json_serializable(x, convert_list_to_dict: bool):
@@ -270,11 +167,7 @@
         return {k: _transform(v) for k, v in x.items()}
     if isinstance(x, list):
         if convert_list_to_dict:
-<<<<<<< HEAD
-            return {'list_len': len(x)} | {f'{i}': _transform(v) for i, v in enumerate(x)}
-=======
             return {"list_len": len(x)} | {f"{i}": _transform(v) for i, v in enumerate(x)}
->>>>>>> 52437be1
         else:
             return [_transform(v) for v in x]
     if isinstance(x, Path):
@@ -287,34 +180,20 @@
 
 def _flatten_dict(raw: Dict[str, Any], *, sep: str) -> Dict[str, Any]:
     import pandas as pd
-<<<<<<< HEAD
-    ans = pd.json_normalize(raw, sep=sep).to_dict(orient='records')[0]
-=======
 
     ans = pd.json_normalize(raw, sep=sep).to_dict(orient="records")[0]
->>>>>>> 52437be1
     assert isinstance(ans, dict)
     return ans
 
 
 @dataclasses.dataclass
 class ValidationGenerationsLogger:
-<<<<<<< HEAD
-
-    def log(self, loggers, samples, step):
-        if 'wandb' in loggers:
-            self.log_generations_to_wandb(samples, step)
-        if 'swanlab' in loggers:
-            self.log_generations_to_swanlab(samples, step)
-        if 'mlflow' in loggers:
-=======
     def log(self, loggers, samples, step):
         if "wandb" in loggers:
             self.log_generations_to_wandb(samples, step)
         if "swanlab" in loggers:
             self.log_generations_to_swanlab(samples, step)
         if "mlflow" in loggers:
->>>>>>> 52437be1
             self.log_generations_to_mlflow(samples, step)
 
     def log_generations_to_wandb(self, samples, step):
@@ -322,15 +201,9 @@
         import wandb
 
         # Create column names for all samples
-<<<<<<< HEAD
-        columns = ["step"] + sum([[f"input_{i+1}", f"output_{i+1}", f"score_{i+1}"] for i in range(len(samples))], [])
-
-        if not hasattr(self, 'validation_table'):
-=======
         columns = ["step"] + sum([[f"input_{i + 1}", f"output_{i + 1}", f"score_{i + 1}"] for i in range(len(samples))], [])
 
         if not hasattr(self, "validation_table"):
->>>>>>> 52437be1
             # Initialize the table on first call
             self.validation_table = wandb.Table(columns=columns)
 
@@ -367,24 +240,13 @@
             
             score: {sample[2]}
             """
-<<<<<<< HEAD
-            swanlab_text_list.append(swanlab.Text(row_text, caption=f"sample {i+1}"))
-=======
             swanlab_text_list.append(swanlab.Text(row_text, caption=f"sample {i + 1}"))
->>>>>>> 52437be1
 
         # Log to swanlab
         swanlab.log({"val/generations": swanlab_text_list}, step=step)
 
     def log_generations_to_mlflow(self, samples, step):
         """Log validation generation to mlflow as artifacts"""
-<<<<<<< HEAD
-        #https://mlflow.org/docs/latest/api_reference/python_api/mlflow.html?highlight=log_artifact#mlflow.log_artifact
-
-        import mlflow
-        import tempfile
-        import json
-=======
         # https://mlflow.org/docs/latest/api_reference/python_api/mlflow.html?highlight=log_artifact#mlflow.log_artifact
 
         import json
@@ -392,7 +254,6 @@
 
         import mlflow
 
->>>>>>> 52437be1
         try:
             with tempfile.TemporaryDirectory() as tmp_dir:
                 validation_gen_step_file = Path(tmp_dir, f"val_step{step}.json")
