--- conflicted
+++ resolved
@@ -14,11 +14,8 @@
 """
 A Ray logger will receive logging info from different processes.
 """
-<<<<<<< HEAD
-=======
 
 import logging
->>>>>>> 52437be1
 import numbers
 from typing import Dict
 
@@ -43,9 +40,6 @@
 
     def log(self, data, step):
         if self.print_to_console:
-<<<<<<< HEAD
-            print(concat_dict_to_str(data, step=step), flush=True)
-=======
             print(concat_dict_to_str(data, step=step), flush=True)
 
 
@@ -68,5 +62,4 @@
         if self.logger is None:
             raise ValueError("Logger is not initialized")
         if not self.log_only_rank_0 or self.rank == 0:
-            self.logger.log(self.level, f"{self.role} {log_str}")
->>>>>>> 52437be1
+            self.logger.log(self.level, f"{self.role} {log_str}")