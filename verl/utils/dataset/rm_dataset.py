--- conflicted
+++ resolved
@@ -18,12 +18,8 @@
 import pandas as pd
 import torch
 from torch.utils.data import Dataset
-<<<<<<< HEAD
-from transformers import AutoTokenizer
-=======
 
 from verl.utils import hf_tokenizer
->>>>>>> 52437be1
 
 from verl.utils import hf_tokenizer
 
@@ -76,10 +72,7 @@
     def _download(self):
         def _download_files():
             from verl.utils.fs import copy, is_non_local
-<<<<<<< HEAD
-=======
 
->>>>>>> 52437be1
             os.makedirs(self.cache_dir, exist_ok=True)
             assert os.path.exists(self.cache_dir)
             for i, parquet_file in enumerate(self.parquet_files):
@@ -143,11 +136,6 @@
         attention_mask = torch.stack((rejected_input_ids, rejected_attention_mask), dim=0)
 
         return {
-<<<<<<< HEAD
-            'input_ids': input_ids,
-            'attention_mask': attention_mask,
-=======
             "input_ids": input_ids,
             "attention_mask": attention_mask,
->>>>>>> 52437be1
         }