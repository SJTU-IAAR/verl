# Copyright 2024 Bytedance Ltd. and/or its affiliates
#
# Licensed under the Apache License, Version 2.0 (the "License");
# you may not use this file except in compliance with the License.
# You may obtain a copy of the License at
#
#     http://www.apache.org/licenses/LICENSE-2.0
#
# Unless required by applicable law or agreed to in writing, software
# distributed under the License is distributed on an "AS IS" BASIS,
# WITHOUT WARRANTIES OR CONDITIONS OF ANY KIND, either express or implied.
# See the License for the specific language governing permissions and
# limitations under the License.
"""
SFT dataset
- We assume user pass a single parquet file.
- We load all the data into the memory.
Each parquet file contains
"""

from typing import List, Union

import pandas as pd
import torch
from torch.utils.data import Dataset
from transformers import PreTrainedTokenizer

<<<<<<< HEAD
=======
from verl.utils import hf_tokenizer
>>>>>>> 52437be1
from verl.utils.fs import copy_to_local
from verl.utils.model import compute_position_id_with_mask
from verl.utils import hf_tokenizer


class SFTDataset(Dataset):
    """
    This is an in-memory SFTDataset

    Arguments:
        config (OmegaConf): the data config
    """

    def __init__(self, parquet_files: Union[str, List[str]], tokenizer, config):
<<<<<<< HEAD

        prompt_key = config.get('prompt_key', 'prompt')
        prompt_dict_keys = config.get('prompt_dict_keys', None)
        response_key = config.get('response_key', 'response')
        response_dict_keys = config.get('response_dict_keys', None)
        max_length = config.get('max_length', 1024)
        truncation = config.get('truncation', 'error')

        assert truncation in ['error', 'left', 'right']
=======
        prompt_key = config.get("prompt_key", "prompt")
        prompt_dict_keys = config.get("prompt_dict_keys", None)
        response_key = config.get("response_key", "response")
        response_dict_keys = config.get("response_dict_keys", None)
        max_length = config.get("max_length", 1024)
        truncation = config.get("truncation", "error")

        assert truncation in ["error", "left", "right"]
>>>>>>> 52437be1
        self.truncation = truncation

        if not isinstance(parquet_files, List):
            parquet_files = [parquet_files]

        self.parquet_files = parquet_files
        if isinstance(tokenizer, str):
            tokenizer = hf_tokenizer(tokenizer)
        self.tokenizer: PreTrainedTokenizer = tokenizer

        self.prompt_key = prompt_key if isinstance(prompt_key, (tuple, list)) else [prompt_key]
        self.response_key = response_key if isinstance(response_key, (tuple, list)) else [response_key]
<<<<<<< HEAD
        self.prompt_dict_keys = [] if not prompt_dict_keys else prompt_dict_keys
        self.response_dict_keys = [] if not response_dict_keys else response_dict_keys
=======
        self.prompt_dict_keys = prompt_dict_keys if prompt_dict_keys else []
        self.response_dict_keys = response_dict_keys if response_dict_keys else []
>>>>>>> 52437be1

        self.max_length = max_length

        self._download()
        self._read_files_and_tokenize()

    def _download(self):
        for i, parquet_file in enumerate(self.parquet_files):
            self.parquet_files[i] = copy_to_local(parquet_file, verbose=True)

    def _read_files_and_tokenize(self):
<<<<<<< HEAD

        def series_to_item(ls):
            import pandas, numpy
=======
        def series_to_item(ls):
            import numpy
            import pandas

>>>>>>> 52437be1
            while isinstance(ls, (pandas.core.series.Series, numpy.ndarray)) and len(ls) == 1:
                ls = ls[0]
            return ls

        dataframes = []
        for parquet_file in self.parquet_files:
            # read parquet files and cache
            dataframe = pd.read_parquet(parquet_file)
            dataframes.append(dataframe)
        self.dataframe = pd.concat(dataframes)
        self.prompts = self.dataframe[self.prompt_key]
        for key in self.prompt_dict_keys:
            # type(x): pandas.core.series.Series
            # type(x[0]): numpy.ndarray
            # type(x[0][0]): dict
            try:
<<<<<<< HEAD
                self.prompts = self.prompts.apply(lambda x: series_to_item(x)[key], axis=1)
            except Exception:
                print(f'self.prompts={self.prompts}')
=======
                self.prompts = self.prompts.apply(lambda x: series_to_item(x)[key], axis=1)  # noqa: B023
            except Exception:
                print(f"self.prompts={self.prompts}")
>>>>>>> 52437be1
                raise
        self.prompts = self.prompts.tolist()
        self.responses = self.dataframe[self.response_key]
        for key in self.response_dict_keys:
            try:
<<<<<<< HEAD
                self.responses = self.responses.apply(lambda x: series_to_item(x)[key], axis=1)
            except Exception:
                print(f'self.responses={self.responses}')
=======
                self.responses = self.responses.apply(lambda x: series_to_item(x)[key], axis=1)  # noqa: B023
            except Exception:
                print(f"self.responses={self.responses}")
>>>>>>> 52437be1
                raise
        self.responses = self.responses.tolist()

    def __len__(self):
        return len(self.prompts)

    def __getitem__(self, item):
        tokenizer = self.tokenizer

        prompt = self.prompts[item]
        response = self.responses[item]

        # apply chat template
        prompt_chat = [{"role": "user", "content": prompt}]

        # string
        prompt_chat_str = tokenizer.apply_chat_template(prompt_chat, add_generation_prompt=True, tokenize=False)
        response_chat_str = response + tokenizer.eos_token

        # tokenize
        prompt_ids_output = tokenizer(prompt_chat_str, return_tensors="pt", add_special_tokens=False)
        prompt_ids = prompt_ids_output["input_ids"][0]
        prompt_attention_mask = prompt_ids_output["attention_mask"][0]

        response_ids_output = tokenizer(response_chat_str, return_tensors="pt", add_special_tokens=False)
        response_ids = response_ids_output["input_ids"][0]
        response_attention_mask = response_ids_output["attention_mask"][0]

        prompt_length = prompt_ids.shape[0]
        response_length = response_ids.shape[0]

        input_ids = torch.cat((prompt_ids, response_ids), dim=-1)
        attention_mask = torch.cat((prompt_attention_mask, response_attention_mask), dim=-1)

        # padding to max length
        sequence_length = input_ids.shape[0]
        if sequence_length < self.max_length:
            padded_input_ids = torch.ones(size=(self.max_length - sequence_length,), dtype=input_ids.dtype) * self.tokenizer.pad_token_id
            padded_attention_mask = torch.zeros(size=(self.max_length - sequence_length,), dtype=attention_mask.dtype)

            input_ids = torch.cat((input_ids, padded_input_ids))
            attention_mask = torch.cat((attention_mask, padded_attention_mask))
        elif sequence_length > self.max_length:
            if self.truncation == "left":
                # actually, left truncation may not be reasonable
                input_ids = input_ids[-self.max_length :]
                attention_mask = attention_mask[-self.max_length :]
            elif self.truncation == "right":
                input_ids = input_ids[: self.max_length]
                attention_mask = attention_mask[: self.max_length]
            elif self.truncation == "error":
                raise NotImplementedError(f"{sequence_length=} is larger than {self.max_length=}")
            else:
                raise NotImplementedError(f"Unknown truncation method {self.truncation}")

        position_ids = compute_position_id_with_mask(attention_mask)

        loss_mask = attention_mask.clone()
        if prompt_length > 1:
            # mask out prompt for SFT.
            loss_mask[: min(prompt_length, loss_mask.size(0)) - 1] = 0
        # mask out the last token in response
        loss_mask[min(prompt_length + response_length, loss_mask.size(0)) - 1] = 0

        return {
<<<<<<< HEAD
            'input_ids': input_ids,
            'attention_mask': attention_mask,
            'position_ids': position_ids,
            'loss_mask': loss_mask
=======
            "input_ids": input_ids,
            "attention_mask": attention_mask,
            "position_ids": position_ids,
            "loss_mask": loss_mask,
>>>>>>> 52437be1
        }<|MERGE_RESOLUTION|>--- conflicted
+++ resolved
@@ -25,10 +25,7 @@
 from torch.utils.data import Dataset
 from transformers import PreTrainedTokenizer
 
-<<<<<<< HEAD
-=======
 from verl.utils import hf_tokenizer
->>>>>>> 52437be1
 from verl.utils.fs import copy_to_local
 from verl.utils.model import compute_position_id_with_mask
 from verl.utils import hf_tokenizer
@@ -43,17 +40,6 @@
     """
 
     def __init__(self, parquet_files: Union[str, List[str]], tokenizer, config):
-<<<<<<< HEAD
-
-        prompt_key = config.get('prompt_key', 'prompt')
-        prompt_dict_keys = config.get('prompt_dict_keys', None)
-        response_key = config.get('response_key', 'response')
-        response_dict_keys = config.get('response_dict_keys', None)
-        max_length = config.get('max_length', 1024)
-        truncation = config.get('truncation', 'error')
-
-        assert truncation in ['error', 'left', 'right']
-=======
         prompt_key = config.get("prompt_key", "prompt")
         prompt_dict_keys = config.get("prompt_dict_keys", None)
         response_key = config.get("response_key", "response")
@@ -62,7 +48,6 @@
         truncation = config.get("truncation", "error")
 
         assert truncation in ["error", "left", "right"]
->>>>>>> 52437be1
         self.truncation = truncation
 
         if not isinstance(parquet_files, List):
@@ -75,13 +60,8 @@
 
         self.prompt_key = prompt_key if isinstance(prompt_key, (tuple, list)) else [prompt_key]
         self.response_key = response_key if isinstance(response_key, (tuple, list)) else [response_key]
-<<<<<<< HEAD
-        self.prompt_dict_keys = [] if not prompt_dict_keys else prompt_dict_keys
-        self.response_dict_keys = [] if not response_dict_keys else response_dict_keys
-=======
         self.prompt_dict_keys = prompt_dict_keys if prompt_dict_keys else []
         self.response_dict_keys = response_dict_keys if response_dict_keys else []
->>>>>>> 52437be1
 
         self.max_length = max_length
 
@@ -93,16 +73,10 @@
             self.parquet_files[i] = copy_to_local(parquet_file, verbose=True)
 
     def _read_files_and_tokenize(self):
-<<<<<<< HEAD
-
-        def series_to_item(ls):
-            import pandas, numpy
-=======
         def series_to_item(ls):
             import numpy
             import pandas
 
->>>>>>> 52437be1
             while isinstance(ls, (pandas.core.series.Series, numpy.ndarray)) and len(ls) == 1:
                 ls = ls[0]
             return ls
@@ -119,29 +93,17 @@
             # type(x[0]): numpy.ndarray
             # type(x[0][0]): dict
             try:
-<<<<<<< HEAD
-                self.prompts = self.prompts.apply(lambda x: series_to_item(x)[key], axis=1)
-            except Exception:
-                print(f'self.prompts={self.prompts}')
-=======
                 self.prompts = self.prompts.apply(lambda x: series_to_item(x)[key], axis=1)  # noqa: B023
             except Exception:
                 print(f"self.prompts={self.prompts}")
->>>>>>> 52437be1
                 raise
         self.prompts = self.prompts.tolist()
         self.responses = self.dataframe[self.response_key]
         for key in self.response_dict_keys:
             try:
-<<<<<<< HEAD
-                self.responses = self.responses.apply(lambda x: series_to_item(x)[key], axis=1)
-            except Exception:
-                print(f'self.responses={self.responses}')
-=======
                 self.responses = self.responses.apply(lambda x: series_to_item(x)[key], axis=1)  # noqa: B023
             except Exception:
                 print(f"self.responses={self.responses}")
->>>>>>> 52437be1
                 raise
         self.responses = self.responses.tolist()
 
@@ -207,15 +169,8 @@
         loss_mask[min(prompt_length + response_length, loss_mask.size(0)) - 1] = 0
 
         return {
-<<<<<<< HEAD
-            'input_ids': input_ids,
-            'attention_mask': attention_mask,
-            'position_ids': position_ids,
-            'loss_mask': loss_mask
-=======
             "input_ids": input_ids,
             "attention_mask": attention_mask,
             "position_ids": position_ids,
             "loss_mask": loss_mask,
->>>>>>> 52437be1
         }