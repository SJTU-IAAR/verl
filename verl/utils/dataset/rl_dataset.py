# Copyright 2024 Bytedance Ltd. and/or its affiliates
# Copyright 2023-2024 SGLang Team
# Copyright 2025 ModelBest Inc. and/or its affiliates
#
# Licensed under the Apache License, Version 2.0 (the "License");
# you may not use this file except in compliance with the License.
# You may obtain a copy of the License at
#
#     http://www.apache.org/licenses/LICENSE-2.0
#
# Unless required by applicable law or agreed to in writing, software
# distributed under the License is distributed on an "AS IS" BASIS,
# WITHOUT WARRANTIES OR CONDITIONS OF ANY KIND, either express or implied.
# See the License for the specific language governing permissions and
# limitations under the License.

import copy
import logging
import os
<<<<<<< HEAD
from typing import List, Union, Optional, Callable
import copy
import datasets
from collections import defaultdict

import torch
import numpy as np
=======
import re
from collections import defaultdict
from typing import List, Optional, Union

import datasets
import numpy as np
import torch
from omegaconf import DictConfig, ListConfig
>>>>>>> 52437be1
from torch.utils.data import Dataset
from transformers import PreTrainedTokenizer, ProcessorMixin

import verl.utils.torch_functional as verl_F
from verl.utils.model import compute_position_id_with_mask

logger = logging.getLogger(__name__)


def collate_fn(data_list: list[dict]) -> dict:
<<<<<<< HEAD
=======
    """Collate a batch of data."""
>>>>>>> 52437be1
    tensors = defaultdict(list)
    non_tensors = defaultdict(list)

    for data in data_list:
        for key, val in data.items():
            if isinstance(val, torch.Tensor):
                tensors[key].append(val)
            else:
                non_tensors[key].append(val)

    for key, val in tensors.items():
        tensors[key] = torch.stack(val, dim=0)

    for key, val in non_tensors.items():
        non_tensors[key] = np.array(val, dtype=object)

    return {**tensors, **non_tensors}
<<<<<<< HEAD


def process_image(image: dict, max_pixels: int = 2048 * 2048, min_pixels: int = 512 * 512):
    import math
    from io import BytesIO
    from PIL import Image

    if isinstance(image, dict):
        image = Image.open(BytesIO(image['bytes']))

    if (image.width * image.height) > max_pixels:
        resize_factor = math.sqrt(max_pixels / (image.width * image.height))
        width, height = int(image.width * resize_factor), int(image.height * resize_factor)
        image = image.resize((width, height))

    if (image.width * image.height) < min_pixels:
        resize_factor = math.sqrt(min_pixels / (image.width * image.height))
        width, height = int(image.width * resize_factor), int(image.height * resize_factor)
        image = image.resize((width, height))

    if image.mode != 'RGB':
        image = image.convert('RGB')

    return image
=======
>>>>>>> 52437be1


class RLHFDataset(Dataset):
    """
    We assume the dataset contains a column that contains prompts and other information
    """

<<<<<<< HEAD
    def __init__(self,
                 parquet_files: Union[str, List[str]],
                 tokenizer: PreTrainedTokenizer,
                 processor: Optional[ProcessorMixin] = None,
                 prompt_key: str = 'prompt',
                 image_key: str = 'images',
                 max_prompt_length: int = 1024,
                 cache_dir: str = '~/.cache/verl/rlhf',
                 chat_template_func: Optional[Callable] = None,
                 return_raw_chat: bool = False,
                 truncation: str = 'error',
                 filter_overlong_prompts: bool = False,
                 num_workers: Optional[int] = None):
        if not isinstance(parquet_files, (List, ListConfig)):
            parquet_files = [parquet_files]

        self.parquet_files = copy.deepcopy(parquet_files)
        self.original_parquet_files = copy.deepcopy(parquet_files)  # use for resume
        self.cache_dir = os.path.expanduser(cache_dir)
        self.tokenizer = tokenizer
        self.processor = processor

        self.prompt_key = prompt_key
        self.image_key = image_key
        self.max_prompt_length = max_prompt_length

        self.return_raw_chat = return_raw_chat
        self.chat_template_func = chat_template_func
        self.truncation = truncation
        self.filter_overlong_prompts = filter_overlong_prompts
        if num_workers is None:
            self.num_workers = max(1, os.cpu_count() // 4)
        else:
            self.num_workers = min(num_workers, os.cpu_count())

        # whether to store the dataset in state_dict()
        # default not store
=======
    def __init__(
        self,
        data_files: Union[str, List[str]],
        tokenizer: PreTrainedTokenizer,
        config: DictConfig,
        processor: Optional[ProcessorMixin] = None,
    ):
        if not isinstance(data_files, (List, ListConfig)):
            data_files = [data_files]

        self.data_files = copy.deepcopy(data_files)
        self.original_data_files = copy.deepcopy(data_files)  # use for resume
        self.tokenizer = tokenizer
        self.processor = processor
        self.config = config

        self.cache_dir = os.path.expanduser(config.get("cache_dir", "~/.cache/verl/rlhf"))
        self.prompt_key = config.get("prompt_key", "prompt")
        self.image_key = config.get("image_key", "images")
        self.video_key = config.get("video_key", "videos")
        self.max_prompt_length = config.get("max_prompt_length", 1024)
        self.return_raw_chat = config.get("return_raw_chat", False)
        self.truncation = config.get("truncation", "error")
        self.filter_overlong_prompts = config.get("filter_overlong_prompts", True)

        self.num_workers = config.get("filter_overlong_prompts_workers", max(1, os.cpu_count() // 4))
        self.num_workers = min(self.num_workers, os.cpu_count())
        self.chat_template_func = config.get("chat_template_func", None)
        self.need_tools_kwargs = config.get("need_tools_kwargs", False)
        self.filter_prompts = config.get("filter_prompts", True)
>>>>>>> 52437be1
        self.serialize_dataset = False
        self._download()
        self._read_files_and_tokenize()

    def _download(self, use_origin_parquet=False):
        from verl.utils.fs import copy_to_local
<<<<<<< HEAD
        parquet_files = self.parquet_files if not use_origin_parquet else self.original_parquet_files
        for i, parquet_file in enumerate(parquet_files):
            self.parquet_files[i] = copy_to_local(src=parquet_file, cache_dir=self.cache_dir)
=======

        data_files = self.data_files if not use_origin_parquet else self.original_data_files
        for i, parquet_file in enumerate(data_files):
            self.data_files[i] = copy_to_local(src=parquet_file, cache_dir=self.cache_dir)
>>>>>>> 52437be1

    def _read_files_and_tokenize(self):
        dataframes = []
        for parquet_file in self.data_files:
            # read parquet files and cache
            dataframe = datasets.load_dataset("parquet", data_files=parquet_file)["train"]
            dataframes.append(dataframe)
        self.dataframe: datasets.Dataset = datasets.concatenate_datasets(dataframes)

<<<<<<< HEAD
        print(f'dataset len: {len(self.dataframe)}')
=======
        print(f"dataset len: {len(self.dataframe)}")
>>>>>>> 52437be1

        # filter out too long prompts
        if self.filter_overlong_prompts:
            tokenizer = self.tokenizer
            prompt_key = self.prompt_key
            self.dataframe = self.dataframe.filter(
<<<<<<< HEAD
                lambda doc: len(tokenizer.apply_chat_template(doc[prompt_key], add_generation_prompt=True)
                               ) <= self.max_prompt_length,
                num_proc=self.num_workers,
                desc=f"Filtering prompts longer than {self.max_prompt_length} tokens")

            print(f'filter dataset len: {len(self.dataframe)}')

    def resume_dataset_state(self):
        self.serialize_dataset = False if hasattr(self, 'original_parquet_files') else True
=======
                lambda doc: len(tokenizer.apply_chat_template(doc[prompt_key], add_generation_prompt=True)) <= self.max_prompt_length,
                num_proc=self.num_workers,
                desc=f"Filtering prompts longer than {self.max_prompt_length} tokens",
            )

            print(f"filter dataset len: {len(self.dataframe)}")

    def resume_dataset_state(self):
        self.serialize_dataset = not hasattr(self, "original_data_files")
>>>>>>> 52437be1
        # resume dataframe if not it's serialized in data.pt
        if not self.serialize_dataset:
            self._download(use_origin_parquet=True)  # download and resume from original parquet files
            self._read_files_and_tokenize()
        else:
<<<<<<< HEAD
            print(r'old dataloader ckpt file is used, please train from scratch for better ckpt performance')
=======
            print(r"old dataloader ckpt file is used, please train from scratch for better ckpt performance")
>>>>>>> 52437be1

    def __len__(self):
        return len(self.dataframe)

<<<<<<< HEAD
    def __getitem__(self, item):
        """
        Note that we also return the raw_input_ids so that it can be combined with other chat template
        """
        row_dict: dict = self.dataframe[item]

        chat = row_dict.pop(self.prompt_key)
=======
    def _build_messages(self, example: dict):
        messages: list = example.pop(self.prompt_key)
>>>>>>> 52437be1

        if self.image_key in example or self.video_key in example:
            for message in messages:
                content = message["content"]
                content_list = []
                for segment in re.split("(<image>|<video>)", content):
                    if segment == "<image>":
                        content_list.append({"type": "image"})
                    elif segment == "<video>":
                        content_list.append({"type": "video"})
                    else:
                        content_list.append({"type": "text", "text": segment})

<<<<<<< HEAD
        is_multi_modal = self.image_key in row_dict
        if is_multi_modal:  # expand image token
            raw_prompt = prompt_with_chat_template.replace('<image>', '<|vision_start|><|image_pad|><|vision_end|>')
            row_dict['multi_modal_data'] = {'image': [process_image(image) for image in row_dict.pop(self.image_key)]}
            image_inputs = self.processor.image_processor(row_dict['multi_modal_data']['image'], return_tensors='pt')
            image_grid_thw = image_inputs['image_grid_thw']
            row_dict['multi_modal_inputs'] = {key: val for key, val in image_inputs.items()}

            if image_grid_thw is not None:
                merge_length = self.processor.image_processor.merge_size**2
                index = 0
                while '<image>' in prompt_with_chat_template:
                    prompt_with_chat_template = prompt_with_chat_template.replace(
                        '<image>',
                        '<|vision_start|>' + '<|placeholder|>' * (image_grid_thw[index].prod() // merge_length) +
                        '<|vision_end|>',
                        1,
                    )
                    index += 1

                prompt_with_chat_template = prompt_with_chat_template.replace('<|placeholder|>',
                                                                              self.processor.image_token)
        else:
            raw_prompt = prompt_with_chat_template

        input_ids, attention_mask = verl_F.tokenize_and_postprocess_data(prompt=prompt_with_chat_template,
                                                                         tokenizer=self.tokenizer,
                                                                         max_length=self.max_prompt_length,
                                                                         pad_token_id=self.tokenizer.pad_token_id,
                                                                         left_pad=True,
                                                                         truncation=self.truncation)

        if is_multi_modal:
            from verl.models.transformers.qwen2_vl import get_rope_index

            position_ids = get_rope_index(
                self.processor,
                input_ids=input_ids[0],
                image_grid_thw=image_grid_thw,
                attention_mask=attention_mask[0],
            )  # (3, seq_len)
        else:
            position_ids = compute_position_id_with_mask(attention_mask)

        row_dict['input_ids'] = input_ids[0]
        row_dict['attention_mask'] = attention_mask[0]
        row_dict['position_ids'] = position_ids[0]
        row_dict['raw_prompt_ids'] = self.tokenizer.encode(raw_prompt, add_special_tokens=False)

        # encode prompts without chat template
        if self.return_raw_chat:
            row_dict['raw_prompt'] = chat

        # add index for each prompt
        index = row_dict.get("extra_info", {}).get("index", 0)
        row_dict["index"] = index

        return row_dict

    def __getstate__(self):
        if not self.serialize_dataset:
            state = self.__dict__.copy()

            if 'dataframe' in state:
                del state['dataframe']
            return state
=======
                message["content"] = content_list

        return messages

    def __getitem__(self, item):
        """
        Note that we also return the raw_input_ids so that it can be combined with other chat template
        """
        row_dict: dict = self.dataframe[item]
        messages = self._build_messages(row_dict)
        model_inputs = {}

        if self.processor is not None:
            from verl.utils.dataset.vision_utils import process_image, process_video

            raw_prompt = self.processor.apply_chat_template(messages, add_generation_prompt=True, tokenize=False)
            multi_modal_data = {}

            images = None
            if self.image_key in row_dict:
                images = [process_image(image) for image in row_dict.pop(self.image_key)]
                multi_modal_data["image"] = images

            videos = None
            if self.video_key in row_dict:
                videos = [process_video(video) for video in row_dict.pop(self.video_key)]
                multi_modal_data["video"] = [video.numpy() for video in videos]

            model_inputs = self.processor(text=[raw_prompt], images=images, videos=videos, return_tensors="pt")

            input_ids = model_inputs.pop("input_ids")
            attention_mask = model_inputs.pop("attention_mask")

            if "second_per_grid_ts" in model_inputs:
                model_inputs.pop("second_per_grid_ts")

            # There's a trap here, multi_modal_inputs has to be a dict, not BatchFeature
            row_dict["multi_modal_data"] = multi_modal_data
            row_dict["multi_modal_inputs"] = dict(model_inputs)

            # second_per_grid_ts isn't used for training, just for mrope
            row_dict["multi_modal_inputs"].pop("second_per_grid_ts", None)

        else:
            raw_prompt = self.tokenizer.apply_chat_template(messages, add_generation_prompt=True, tokenize=False)
            model_inputs = self.tokenizer(raw_prompt, return_tensors="pt", add_special_tokens=False)
            input_ids = model_inputs.pop("input_ids")
            attention_mask = model_inputs.pop("attention_mask")

        input_ids, attention_mask = verl_F.postprocess_data(
            input_ids=input_ids,
            attention_mask=attention_mask,
            max_length=self.max_prompt_length,
            pad_token_id=self.tokenizer.pad_token_id,
            left_pad=True,
            truncation=self.truncation,
        )

        if self.processor is not None and self.processor.image_processor.__class__.__name__ == "Qwen2VLImageProcessor":
            from verl.models.transformers.qwen2_vl import get_rope_index

            position_ids = [
                get_rope_index(
                    self.processor,
                    input_ids=input_ids[0],
                    image_grid_thw=model_inputs.get("image_grid_thw"),
                    video_grid_thw=model_inputs.get("video_grid_thw"),
                    second_per_grid_ts=model_inputs.get("second_per_grid_ts"),
                    attention_mask=attention_mask[0],
                )
            ]  # (1, 3, seq_len)

        else:
            position_ids = compute_position_id_with_mask(attention_mask)

        row_dict["input_ids"] = input_ids[0]
        row_dict["attention_mask"] = attention_mask[0]
        row_dict["position_ids"] = position_ids[0]

        raw_prompt_ids = self.tokenizer.encode(raw_prompt, add_special_tokens=False)
        if len(raw_prompt_ids) > self.max_prompt_length:
            if self.truncation == "left":
                raw_prompt_ids = raw_prompt_ids[-self.max_prompt_length :]
            elif self.truncation == "right":
                raw_prompt_ids = raw_prompt_ids[: self.max_prompt_length]
            elif self.truncation == "error":
                raise RuntimeError(f"Prompt length {len(raw_prompt_ids)} is longer than {self.max_prompt_length}.")

        row_dict["raw_prompt_ids"] = raw_prompt_ids
        # encode prompts without chat template
        if self.return_raw_chat:
            row_dict["raw_prompt"] = messages

        # add index for each prompt
        index = row_dict.get("extra_info", {}).get("index", 0)
        tools_kwargs = row_dict.get("extra_info", {}).get("tools_kwargs", {})
        need_tools_kwargs = row_dict.get("extra_info", {}).get("need_tools_kwargs", self.need_tools_kwargs)
        if need_tools_kwargs and not tools_kwargs:
            logger.warning("tools_kwargs is empty for index {}, data source: {}", index, row_dict["data_source"])
        row_dict["index"] = index
        row_dict["tools_kwargs"] = tools_kwargs
        return row_dict

    def __getstate__(self):
        if not self.serialize_dataset:
            state = self.__dict__.copy()

            if "dataframe" in state:
                del state["dataframe"]
            return state

>>>>>>> 52437be1
        return self.__dict__.copy()<|MERGE_RESOLUTION|>--- conflicted
+++ resolved
@@ -17,15 +17,6 @@
 import copy
 import logging
 import os
-<<<<<<< HEAD
-from typing import List, Union, Optional, Callable
-import copy
-import datasets
-from collections import defaultdict
-
-import torch
-import numpy as np
-=======
 import re
 from collections import defaultdict
 from typing import List, Optional, Union
@@ -34,7 +25,6 @@
 import numpy as np
 import torch
 from omegaconf import DictConfig, ListConfig
->>>>>>> 52437be1
 from torch.utils.data import Dataset
 from transformers import PreTrainedTokenizer, ProcessorMixin
 
@@ -45,10 +35,7 @@
 
 
 def collate_fn(data_list: list[dict]) -> dict:
-<<<<<<< HEAD
-=======
     """Collate a batch of data."""
->>>>>>> 52437be1
     tensors = defaultdict(list)
     non_tensors = defaultdict(list)
 
@@ -66,33 +53,6 @@
         non_tensors[key] = np.array(val, dtype=object)
 
     return {**tensors, **non_tensors}
-<<<<<<< HEAD
-
-
-def process_image(image: dict, max_pixels: int = 2048 * 2048, min_pixels: int = 512 * 512):
-    import math
-    from io import BytesIO
-    from PIL import Image
-
-    if isinstance(image, dict):
-        image = Image.open(BytesIO(image['bytes']))
-
-    if (image.width * image.height) > max_pixels:
-        resize_factor = math.sqrt(max_pixels / (image.width * image.height))
-        width, height = int(image.width * resize_factor), int(image.height * resize_factor)
-        image = image.resize((width, height))
-
-    if (image.width * image.height) < min_pixels:
-        resize_factor = math.sqrt(min_pixels / (image.width * image.height))
-        width, height = int(image.width * resize_factor), int(image.height * resize_factor)
-        image = image.resize((width, height))
-
-    if image.mode != 'RGB':
-        image = image.convert('RGB')
-
-    return image
-=======
->>>>>>> 52437be1
 
 
 class RLHFDataset(Dataset):
@@ -100,45 +60,6 @@
     We assume the dataset contains a column that contains prompts and other information
     """
 
-<<<<<<< HEAD
-    def __init__(self,
-                 parquet_files: Union[str, List[str]],
-                 tokenizer: PreTrainedTokenizer,
-                 processor: Optional[ProcessorMixin] = None,
-                 prompt_key: str = 'prompt',
-                 image_key: str = 'images',
-                 max_prompt_length: int = 1024,
-                 cache_dir: str = '~/.cache/verl/rlhf',
-                 chat_template_func: Optional[Callable] = None,
-                 return_raw_chat: bool = False,
-                 truncation: str = 'error',
-                 filter_overlong_prompts: bool = False,
-                 num_workers: Optional[int] = None):
-        if not isinstance(parquet_files, (List, ListConfig)):
-            parquet_files = [parquet_files]
-
-        self.parquet_files = copy.deepcopy(parquet_files)
-        self.original_parquet_files = copy.deepcopy(parquet_files)  # use for resume
-        self.cache_dir = os.path.expanduser(cache_dir)
-        self.tokenizer = tokenizer
-        self.processor = processor
-
-        self.prompt_key = prompt_key
-        self.image_key = image_key
-        self.max_prompt_length = max_prompt_length
-
-        self.return_raw_chat = return_raw_chat
-        self.chat_template_func = chat_template_func
-        self.truncation = truncation
-        self.filter_overlong_prompts = filter_overlong_prompts
-        if num_workers is None:
-            self.num_workers = max(1, os.cpu_count() // 4)
-        else:
-            self.num_workers = min(num_workers, os.cpu_count())
-
-        # whether to store the dataset in state_dict()
-        # default not store
-=======
     def __init__(
         self,
         data_files: Union[str, List[str]],
@@ -169,23 +90,16 @@
         self.chat_template_func = config.get("chat_template_func", None)
         self.need_tools_kwargs = config.get("need_tools_kwargs", False)
         self.filter_prompts = config.get("filter_prompts", True)
->>>>>>> 52437be1
         self.serialize_dataset = False
         self._download()
         self._read_files_and_tokenize()
 
     def _download(self, use_origin_parquet=False):
         from verl.utils.fs import copy_to_local
-<<<<<<< HEAD
-        parquet_files = self.parquet_files if not use_origin_parquet else self.original_parquet_files
-        for i, parquet_file in enumerate(parquet_files):
-            self.parquet_files[i] = copy_to_local(src=parquet_file, cache_dir=self.cache_dir)
-=======
 
         data_files = self.data_files if not use_origin_parquet else self.original_data_files
         for i, parquet_file in enumerate(data_files):
             self.data_files[i] = copy_to_local(src=parquet_file, cache_dir=self.cache_dir)
->>>>>>> 52437be1
 
     def _read_files_and_tokenize(self):
         dataframes = []
@@ -195,28 +109,13 @@
             dataframes.append(dataframe)
         self.dataframe: datasets.Dataset = datasets.concatenate_datasets(dataframes)
 
-<<<<<<< HEAD
-        print(f'dataset len: {len(self.dataframe)}')
-=======
         print(f"dataset len: {len(self.dataframe)}")
->>>>>>> 52437be1
 
         # filter out too long prompts
         if self.filter_overlong_prompts:
             tokenizer = self.tokenizer
             prompt_key = self.prompt_key
             self.dataframe = self.dataframe.filter(
-<<<<<<< HEAD
-                lambda doc: len(tokenizer.apply_chat_template(doc[prompt_key], add_generation_prompt=True)
-                               ) <= self.max_prompt_length,
-                num_proc=self.num_workers,
-                desc=f"Filtering prompts longer than {self.max_prompt_length} tokens")
-
-            print(f'filter dataset len: {len(self.dataframe)}')
-
-    def resume_dataset_state(self):
-        self.serialize_dataset = False if hasattr(self, 'original_parquet_files') else True
-=======
                 lambda doc: len(tokenizer.apply_chat_template(doc[prompt_key], add_generation_prompt=True)) <= self.max_prompt_length,
                 num_proc=self.num_workers,
                 desc=f"Filtering prompts longer than {self.max_prompt_length} tokens",
@@ -226,33 +125,18 @@
 
     def resume_dataset_state(self):
         self.serialize_dataset = not hasattr(self, "original_data_files")
->>>>>>> 52437be1
         # resume dataframe if not it's serialized in data.pt
         if not self.serialize_dataset:
             self._download(use_origin_parquet=True)  # download and resume from original parquet files
             self._read_files_and_tokenize()
         else:
-<<<<<<< HEAD
-            print(r'old dataloader ckpt file is used, please train from scratch for better ckpt performance')
-=======
             print(r"old dataloader ckpt file is used, please train from scratch for better ckpt performance")
->>>>>>> 52437be1
 
     def __len__(self):
         return len(self.dataframe)
 
-<<<<<<< HEAD
-    def __getitem__(self, item):
-        """
-        Note that we also return the raw_input_ids so that it can be combined with other chat template
-        """
-        row_dict: dict = self.dataframe[item]
-
-        chat = row_dict.pop(self.prompt_key)
-=======
     def _build_messages(self, example: dict):
         messages: list = example.pop(self.prompt_key)
->>>>>>> 52437be1
 
         if self.image_key in example or self.video_key in example:
             for message in messages:
@@ -266,74 +150,6 @@
                     else:
                         content_list.append({"type": "text", "text": segment})
 
-<<<<<<< HEAD
-        is_multi_modal = self.image_key in row_dict
-        if is_multi_modal:  # expand image token
-            raw_prompt = prompt_with_chat_template.replace('<image>', '<|vision_start|><|image_pad|><|vision_end|>')
-            row_dict['multi_modal_data'] = {'image': [process_image(image) for image in row_dict.pop(self.image_key)]}
-            image_inputs = self.processor.image_processor(row_dict['multi_modal_data']['image'], return_tensors='pt')
-            image_grid_thw = image_inputs['image_grid_thw']
-            row_dict['multi_modal_inputs'] = {key: val for key, val in image_inputs.items()}
-
-            if image_grid_thw is not None:
-                merge_length = self.processor.image_processor.merge_size**2
-                index = 0
-                while '<image>' in prompt_with_chat_template:
-                    prompt_with_chat_template = prompt_with_chat_template.replace(
-                        '<image>',
-                        '<|vision_start|>' + '<|placeholder|>' * (image_grid_thw[index].prod() // merge_length) +
-                        '<|vision_end|>',
-                        1,
-                    )
-                    index += 1
-
-                prompt_with_chat_template = prompt_with_chat_template.replace('<|placeholder|>',
-                                                                              self.processor.image_token)
-        else:
-            raw_prompt = prompt_with_chat_template
-
-        input_ids, attention_mask = verl_F.tokenize_and_postprocess_data(prompt=prompt_with_chat_template,
-                                                                         tokenizer=self.tokenizer,
-                                                                         max_length=self.max_prompt_length,
-                                                                         pad_token_id=self.tokenizer.pad_token_id,
-                                                                         left_pad=True,
-                                                                         truncation=self.truncation)
-
-        if is_multi_modal:
-            from verl.models.transformers.qwen2_vl import get_rope_index
-
-            position_ids = get_rope_index(
-                self.processor,
-                input_ids=input_ids[0],
-                image_grid_thw=image_grid_thw,
-                attention_mask=attention_mask[0],
-            )  # (3, seq_len)
-        else:
-            position_ids = compute_position_id_with_mask(attention_mask)
-
-        row_dict['input_ids'] = input_ids[0]
-        row_dict['attention_mask'] = attention_mask[0]
-        row_dict['position_ids'] = position_ids[0]
-        row_dict['raw_prompt_ids'] = self.tokenizer.encode(raw_prompt, add_special_tokens=False)
-
-        # encode prompts without chat template
-        if self.return_raw_chat:
-            row_dict['raw_prompt'] = chat
-
-        # add index for each prompt
-        index = row_dict.get("extra_info", {}).get("index", 0)
-        row_dict["index"] = index
-
-        return row_dict
-
-    def __getstate__(self):
-        if not self.serialize_dataset:
-            state = self.__dict__.copy()
-
-            if 'dataframe' in state:
-                del state['dataframe']
-            return state
-=======
                 message["content"] = content_list
 
         return messages
@@ -445,5 +261,4 @@
                 del state["dataframe"]
             return state
 
->>>>>>> 52437be1
         return self.__dict__.copy()