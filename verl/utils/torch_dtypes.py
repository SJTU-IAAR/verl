# Copyright 2024 Bytedance Ltd. and/or its affiliates
#
# Licensed under the Apache License, Version 2.0 (the "License");
# you may not use this file except in compliance with the License.
# You may obtain a copy of the License at
#
#     http://www.apache.org/licenses/LICENSE-2.0
#
# Unless required by applicable law or agreed to in writing, software
# distributed under the License is distributed on an "AS IS" BASIS,
# WITHOUT WARRANTIES OR CONDITIONS OF ANY KIND, either express or implied.
# See the License for the specific language governing permissions and
# limitations under the License.
"""
Adapted from Cruise.
"""

from typing import Union

<<<<<<< HEAD
=======
import torch

>>>>>>> 52437be1
HALF_LIST = [16, "16", "fp16", "float16", torch.float16]
FLOAT_LIST = [32, "32", "fp32", "float32", torch.float32]
BFLOAT_LIST = ["bf16", "bfloat16", torch.bfloat16]


class PrecisionType:
    """Type of precision used.

    >>> PrecisionType.HALF == 16
    True
    >>> PrecisionType.HALF in (16, "16")
    True
    """

    HALF = "16"
    FLOAT = "32"
    FULL = "64"
    BFLOAT = "bf16"
    MIXED = "mixed"

    @staticmethod
    def supported_type(precision: Union[str, int]) -> bool:
        return any(x == precision for x in PrecisionType)

    @staticmethod
    def supported_types() -> list[str]:
        return [x.value for x in PrecisionType]

    @staticmethod
    def is_fp16(precision):
        return precision in HALF_LIST

    @staticmethod
    def is_fp32(precision):
        return precision in FLOAT_LIST

    @staticmethod
    def is_bf16(precision):
        return precision in BFLOAT_LIST

    @staticmethod
    def to_dtype(precision):
        if precision in HALF_LIST:
            return torch.float16
        elif precision in FLOAT_LIST:
            return torch.float32
        elif precision in BFLOAT_LIST:
            return torch.bfloat16
        else:
            raise RuntimeError(f"unexpected precision: {precision}")

    @staticmethod
    def to_str(precision):
        if precision == torch.float16:
            return "fp16"
        elif precision == torch.float32:
            return "fp32"
        elif precision == torch.bfloat16:
            return "bf16"
        else:
            raise RuntimeError(f"unexpected precision: {precision}")<|MERGE_RESOLUTION|>--- conflicted
+++ resolved
@@ -17,11 +17,8 @@
 
 from typing import Union
 
-<<<<<<< HEAD
-=======
 import torch
 
->>>>>>> 52437be1
 HALF_LIST = [16, "16", "fp16", "float16", torch.float16]
 FLOAT_LIST = [32, "32", "fp32", "float32", torch.float32]
 BFLOAT_LIST = ["bf16", "bfloat16", torch.bfloat16]
