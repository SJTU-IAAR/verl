--- conflicted
+++ resolved
@@ -21,15 +21,9 @@
 import tempfile
 
 try:
-<<<<<<< HEAD
-    from hdfs_io import copy, makedirs, exists  # for internal use only
-except ImportError:
-    from .hdfs_io import copy, makedirs, exists
-=======
     from hdfs_io import copy, exists, makedirs  # for internal use only
 except ImportError:
     from .hdfs_io import copy, exists, makedirs
->>>>>>> 52437be1
 
 __all__ = ["copy", "exists", "makedirs"]
 
@@ -62,11 +56,7 @@
     return dst
 
 
-<<<<<<< HEAD
-def copy_to_local(src: str, cache_dir=None, filelock='.file.lock', verbose=False) -> str:
-=======
 def copy_to_local(src: str, cache_dir=None, filelock=".file.lock", verbose=False) -> str:
->>>>>>> 52437be1
     """Copy src from hdfs to local if src is on hdfs or directly return src.
     If cache_dir is None, we will use the default cache dir of the system. Note that this may cause conflicts if
     the src name is the same between calls
@@ -80,11 +70,7 @@
     return copy_local_path_from_hdfs(src, cache_dir, filelock, verbose)
 
 
-<<<<<<< HEAD
-def copy_local_path_from_hdfs(src: str, cache_dir=None, filelock='.file.lock', verbose=False) -> str:
-=======
 def copy_local_path_from_hdfs(src: str, cache_dir=None, filelock=".file.lock", verbose=False) -> str:
->>>>>>> 52437be1
     """Deprecated. Please use copy_to_local instead."""
     from filelock import FileLock
 
