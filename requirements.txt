# requirements.txt records the full set of dependencies for development
accelerate
codetiming
datasets
dill
flash-attn
hydra-core
liger-kernel
numpy
pandas
<<<<<<< HEAD
datasets
=======
>>>>>>> 52437be1
peft
pyarrow>=15.0.0
pybind11
pylatexenc
<<<<<<< HEAD
pylint==3.3.6
=======
pre-commit
>>>>>>> 52437be1
ray[default]
tensordict<=0.6.2
torchdata
transformers
# vllm==0.6.3.post1
wandb<|MERGE_RESOLUTION|>--- conflicted
+++ resolved
@@ -8,19 +8,11 @@
 liger-kernel
 numpy
 pandas
-<<<<<<< HEAD
-datasets
-=======
->>>>>>> 52437be1
 peft
 pyarrow>=15.0.0
 pybind11
 pylatexenc
-<<<<<<< HEAD
-pylint==3.3.6
-=======
 pre-commit
->>>>>>> 52437be1
 ray[default]
 tensordict<=0.6.2
 torchdata
