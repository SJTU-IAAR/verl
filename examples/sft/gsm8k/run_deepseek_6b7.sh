set -x

if [ "$#" -lt 2 ]; then
    echo "Usage: run_deepseek_6b7.sh <nproc_per_node> <save_path> [other_configs...]"
    exit 1
fi

nproc_per_node=$1
save_path=$2

# Shift the arguments so $@ refers to the rest
shift 2

torchrun --standalone --nnodes=1 --nproc_per_node=$nproc_per_node \
     -m verl.trainer.fsdp_sft_trainer \
    data.train_files=$HOME/data/gsm8k/train.parquet \
    data.val_files=$HOME/data/gsm8k/test.parquet \
    data.prompt_key=extra_info \
    data.response_key=extra_info \
<<<<<<< HEAD
    +data.prompt_dict_keys=['question'] \
=======
    data.prompt_dict_keys=['question'] \
>>>>>>> 52437be1
    +data.response_dict_keys=['answer'] \
    data.micro_batch_size_per_gpu=4 \
    model.partial_pretrain=deepseek-ai/deepseek-coder-6.7b-instruct \
    trainer.default_local_dir=$save_path \
    trainer.project_name=gsm8k-sft \
    trainer.experiment_name=gsm8k-sft-deepseek-coder-6.7b-instruct \
    trainer.total_epochs=4 \
    trainer.logger=['console','wandb'] \
    trainer.default_hdfs_dir=null $@<|MERGE_RESOLUTION|>--- conflicted
+++ resolved
@@ -17,11 +17,7 @@
     data.val_files=$HOME/data/gsm8k/test.parquet \
     data.prompt_key=extra_info \
     data.response_key=extra_info \
-<<<<<<< HEAD
-    +data.prompt_dict_keys=['question'] \
-=======
     data.prompt_dict_keys=['question'] \
->>>>>>> 52437be1
     +data.response_dict_keys=['answer'] \
     data.micro_batch_size_per_gpu=4 \
     model.partial_pretrain=deepseek-ai/deepseek-coder-6.7b-instruct \
