{
 "cells": [
  {
   "cell_type": "markdown",
   "id": "0ddc582b",
   "metadata": {},
   "source": [
    "# VeRL Ray API Tutorial"
   ]
  },
  {
   "cell_type": "markdown",
   "id": "71fe3b94",
   "metadata": {},
   "source": [
    "## Chapter 1: Ray Basics"
   ]
  },
  {
   "cell_type": "code",
   "execution_count": 144,
   "id": "1347d381",
   "metadata": {
    "tags": []
   },
   "outputs": [],
   "source": [
    "import os"
   ]
  },
  {
   "cell_type": "code",
   "execution_count": 145,
   "id": "e75b9d44",
   "metadata": {
    "tags": []
   },
   "outputs": [],
   "source": [
    "import warnings\n",
    "\n",
    "import ray\n",
    "import torch\n",
<<<<<<< HEAD
    "import warnings\n",
    "warnings.filterwarnings('ignore')"
=======
    "\n",
    "warnings.filterwarnings(\"ignore\")"
>>>>>>> 52437be1
   ]
  },
  {
   "cell_type": "code",
   "execution_count": 146,
   "id": "2e90ae00",
   "metadata": {
    "tags": []
   },
   "outputs": [
    {
     "name": "stderr",
     "output_type": "stream",
     "text": [
      "2024-11-01 17:27:19,132\tINFO worker.py:1752 -- Started a local Ray instance.\n"
     ]
    },
    {
     "data": {
      "application/vnd.jupyter.widget-view+json": {
       "model_id": "9cc9d2ccbdfb48918c8fd6cd13a0807a",
       "version_major": 2,
       "version_minor": 0
      },
      "text/html": [
       "<div class=\"lm-Widget p-Widget lm-Panel p-Panel jp-Cell-outputWrapper\">\n",
       "    <div style=\"margin-left: 50px;display: flex;flex-direction: row;align-items: center\">\n",
       "        <div class=\"jp-RenderedHTMLCommon\" style=\"display: flex; flex-direction: row;\">\n",
       "  <svg viewBox=\"0 0 567 224\" fill=\"none\" xmlns=\"http://www.w3.org/2000/svg\" style=\"height: 3em;\">\n",
       "    <g clip-path=\"url(#clip0_4338_178347)\">\n",
       "        <path d=\"M341.29 165.561H355.29L330.13 129.051C345.63 123.991 354.21 112.051 354.21 94.2307C354.21 71.3707 338.72 58.1807 311.88 58.1807H271V165.561H283.27V131.661H311.8C314.25 131.661 316.71 131.501 319.01 131.351L341.25 165.561H341.29ZM283.29 119.851V70.0007H311.82C331.3 70.0007 342.34 78.2907 342.34 94.5507C342.34 111.271 331.34 119.861 311.82 119.861L283.29 119.851ZM451.4 138.411L463.4 165.561H476.74L428.74 58.1807H416L367.83 165.561H380.83L392.83 138.411H451.4ZM446.19 126.601H398L422 72.1407L446.24 126.601H446.19ZM526.11 128.741L566.91 58.1807H554.35L519.99 114.181L485.17 58.1807H472.44L514.01 129.181V165.541H526.13V128.741H526.11Z\" fill=\"var(--jp-ui-font-color0)\"/>\n",
       "        <path d=\"M82.35 104.44C84.0187 97.8827 87.8248 92.0678 93.1671 87.9146C98.5094 83.7614 105.083 81.5067 111.85 81.5067C118.617 81.5067 125.191 83.7614 130.533 87.9146C135.875 92.0678 139.681 97.8827 141.35 104.44H163.75C164.476 101.562 165.622 98.8057 167.15 96.2605L127.45 56.5605C121.071 60.3522 113.526 61.6823 106.235 60.3005C98.9443 58.9187 92.4094 54.9203 87.8602 49.0574C83.3109 43.1946 81.0609 35.8714 81.5332 28.4656C82.0056 21.0599 85.1679 14.0819 90.4252 8.8446C95.6824 3.60726 102.672 0.471508 110.08 0.0272655C117.487 -0.416977 124.802 1.86091 130.647 6.4324C136.493 11.0039 140.467 17.5539 141.821 24.8501C143.175 32.1463 141.816 39.6859 138 46.0505L177.69 85.7505C182.31 82.9877 187.58 81.4995 192.962 81.4375C198.345 81.3755 203.648 82.742 208.33 85.3976C213.012 88.0532 216.907 91.9029 219.616 96.5544C222.326 101.206 223.753 106.492 223.753 111.875C223.753 117.258 222.326 122.545 219.616 127.197C216.907 131.848 213.012 135.698 208.33 138.353C203.648 141.009 198.345 142.375 192.962 142.313C187.58 142.251 182.31 140.763 177.69 138L138 177.7C141.808 184.071 143.155 191.614 141.79 198.91C140.424 206.205 136.44 212.75 130.585 217.313C124.731 221.875 117.412 224.141 110.004 223.683C102.596 223.226 95.6103 220.077 90.3621 214.828C85.1139 209.58 81.9647 202.595 81.5072 195.187C81.0497 187.779 83.3154 180.459 87.878 174.605C92.4405 168.751 98.9853 164.766 106.281 163.401C113.576 162.035 121.119 163.383 127.49 167.19L167.19 127.49C165.664 124.941 164.518 122.182 163.79 119.3H141.39C139.721 125.858 135.915 131.673 130.573 135.826C125.231 139.98 118.657 142.234 111.89 142.234C105.123 142.234 98.5494 139.98 93.2071 135.826C87.8648 131.673 84.0587 125.858 82.39 119.3H60C58.1878 126.495 53.8086 132.78 47.6863 136.971C41.5641 141.163 34.1211 142.972 26.7579 142.059C19.3947 141.146 12.6191 137.574 7.70605 132.014C2.79302 126.454 0.0813599 119.29 0.0813599 111.87C0.0813599 104.451 2.79302 97.2871 7.70605 91.7272C12.6191 86.1673 19.3947 82.5947 26.7579 81.6817C34.1211 80.7686 41.5641 82.5781 47.6863 86.7696C53.8086 90.9611 58.1878 97.2456 60 104.44H82.35ZM100.86 204.32C103.407 206.868 106.759 208.453 110.345 208.806C113.93 209.159 117.527 208.258 120.522 206.256C123.517 204.254 125.725 201.276 126.771 197.828C127.816 194.38 127.633 190.677 126.253 187.349C124.874 184.021 122.383 181.274 119.205 179.577C116.027 177.88 112.359 177.337 108.826 178.042C105.293 178.746 102.113 180.654 99.8291 183.44C97.5451 186.226 96.2979 189.718 96.3 193.32C96.2985 195.364 96.7006 197.388 97.4831 199.275C98.2656 201.163 99.4132 202.877 100.86 204.32ZM204.32 122.88C206.868 120.333 208.453 116.981 208.806 113.396C209.159 109.811 208.258 106.214 206.256 103.219C204.254 100.223 201.275 98.0151 197.827 96.97C194.38 95.9249 190.676 96.1077 187.348 97.4873C184.02 98.8669 181.274 101.358 179.577 104.536C177.879 107.714 177.337 111.382 178.041 114.915C178.746 118.448 180.653 121.627 183.439 123.911C186.226 126.195 189.717 127.443 193.32 127.44C195.364 127.443 197.388 127.042 199.275 126.259C201.163 125.476 202.878 124.328 204.32 122.88ZM122.88 19.4205C120.333 16.8729 116.981 15.2876 113.395 14.9347C109.81 14.5817 106.213 15.483 103.218 17.4849C100.223 19.4868 98.0146 22.4654 96.9696 25.9131C95.9245 29.3608 96.1073 33.0642 97.4869 36.3922C98.8665 39.7202 101.358 42.4668 104.535 44.1639C107.713 45.861 111.381 46.4036 114.914 45.6992C118.447 44.9949 121.627 43.0871 123.911 40.301C126.195 37.515 127.442 34.0231 127.44 30.4205C127.44 28.3772 127.038 26.3539 126.255 24.4664C125.473 22.5788 124.326 20.8642 122.88 19.4205ZM19.42 100.86C16.8725 103.408 15.2872 106.76 14.9342 110.345C14.5813 113.93 15.4826 117.527 17.4844 120.522C19.4863 123.518 22.4649 125.726 25.9127 126.771C29.3604 127.816 33.0638 127.633 36.3918 126.254C39.7198 124.874 42.4664 122.383 44.1635 119.205C45.8606 116.027 46.4032 112.359 45.6988 108.826C44.9944 105.293 43.0866 102.114 40.3006 99.8296C37.5145 97.5455 34.0227 96.2983 30.42 96.3005C26.2938 96.3018 22.337 97.9421 19.42 100.86ZM100.86 100.86C98.3125 103.408 96.7272 106.76 96.3742 110.345C96.0213 113.93 96.9226 117.527 98.9244 120.522C100.926 123.518 103.905 125.726 107.353 126.771C110.8 127.816 114.504 127.633 117.832 126.254C121.16 124.874 123.906 122.383 125.604 119.205C127.301 116.027 127.843 112.359 127.139 108.826C126.434 105.293 124.527 102.114 121.741 99.8296C118.955 97.5455 115.463 96.2983 111.86 96.3005C109.817 96.299 107.793 96.701 105.905 97.4835C104.018 98.2661 102.303 99.4136 100.86 100.86Z\" fill=\"#00AEEF\"/>\n",
       "    </g>\n",
       "    <defs>\n",
       "        <clipPath id=\"clip0_4338_178347\">\n",
       "            <rect width=\"566.93\" height=\"223.75\" fill=\"white\"/>\n",
       "        </clipPath>\n",
       "    </defs>\n",
       "  </svg>\n",
       "</div>\n",
       "\n",
       "        <table class=\"jp-RenderedHTMLCommon\" style=\"border-collapse: collapse;color: var(--jp-ui-font-color1);font-size: var(--jp-ui-font-size1);\">\n",
       "    <tr>\n",
       "        <td style=\"text-align: left\"><b>Python version:</b></td>\n",
       "        <td style=\"text-align: left\"><b>3.9.2</b></td>\n",
       "    </tr>\n",
       "    <tr>\n",
       "        <td style=\"text-align: left\"><b>Ray version:</b></td>\n",
       "        <td style=\"text-align: left\"><b>2.10.0</b></td>\n",
       "    </tr>\n",
       "    \n",
       "</table>\n",
       "\n",
       "    </div>\n",
       "</div>\n"
      ],
      "text/plain": [
       "RayContext(dashboard_url='', python_version='3.9.2', ray_version='2.10.0', ray_commit='09abba26b5bf2707639bb637c208d062a47b46f6')"
      ]
     },
     "execution_count": 146,
     "metadata": {},
     "output_type": "execute_result"
    },
    {
     "name": "stdout",
     "output_type": "stream",
     "text": [
      "\u001b[36m(GPUAccumulator pid=224400)\u001b[0m rank 0, value: tensor([1.], device='cuda:0')\n",
      "\u001b[36m(GPUAccumulator pid=225234)\u001b[0m rank 2, value: tensor([3.], device='cuda:0')\n",
      "\u001b[36m(GPUAccumulator pid=225607)\u001b[0m rank 0, value: tensor([2.], device='cuda:0')\n",
      "\u001b[36m(GPUAccumulator pid=226423)\u001b[0m rank 1, value: tensor([3.], device='cuda:0')\n",
      "\u001b[36m(GPUAccumulator pid=226857)\u001b[0m rank 3, value: tensor([6.], device='cuda:0')\n",
      "\u001b[36m(GPUAccumulatorDecorator pid=227475)\u001b[0m 10\n",
      "\u001b[36m(GPUAccumulatorDecorator pid=227475)\u001b[0m rank 0, value: tensor([10.], device='cuda:0')\n",
      "\u001b[36m(GPUAccumulatorDecorator pid=227655)\u001b[0m rank 1, value: tensor([11.], device='cuda:0')\n"
     ]
    }
   ],
   "source": [
    "# Build a local ray cluster. The head node and worker node are on this machine\n",
    "ray.init()"
   ]
  },
  {
   "cell_type": "markdown",
   "id": "a127e4e4",
   "metadata": {},
   "source": [
    "Implement an Accumulator class."
   ]
  },
  {
   "cell_type": "code",
   "execution_count": 147,
   "id": "20e7b9a3",
   "metadata": {
    "tags": []
   },
   "outputs": [],
   "source": [
    "@ray.remote\n",
    "class Accumulator:\n",
    "    def __init__(self):\n",
    "        self.value = 0\n",
    "\n",
    "    def add(self, x):\n",
    "        self.value += x\n",
    "\n",
    "    def get_value(self):\n",
    "        return self.value"
   ]
  },
  {
   "cell_type": "code",
   "execution_count": 148,
   "id": "3b80098c",
   "metadata": {
    "tags": []
   },
   "outputs": [],
   "source": [
    "# Instantiate an accumulator. Accumulator can be viewed as a process, acting as an RPC service.\n",
    "accumulator = Accumulator.remote()"
   ]
  },
  {
   "cell_type": "code",
   "execution_count": 149,
   "id": "b14b1009",
   "metadata": {
    "tags": []
   },
   "outputs": [
    {
     "name": "stdout",
     "output_type": "stream",
     "text": [
      "0\n"
     ]
    }
   ],
   "source": [
    "value_ref = accumulator.get_value.remote()  # Check the current value. Note that this function returns immediately and does not actually wait for the remote execution to complete.\n",
    "# Get the value\n",
    "value = ray.get(value_ref)\n",
    "print(value)"
   ]
  },
  {
   "cell_type": "code",
   "execution_count": 150,
   "id": "513a84b3",
   "metadata": {
    "tags": []
   },
   "outputs": [
    {
     "name": "stdout",
     "output_type": "stream",
     "text": [
      "10\n"
     ]
    }
   ],
   "source": [
    "# Accumulate, then check the result.\n",
    "accumulator.add.remote(10)  # Similarly, the 'add' here will return immediately.\n",
    "new_value = ray.get(accumulator.get_value.remote())\n",
    "print(new_value)"
   ]
  },
  {
   "cell_type": "markdown",
   "id": "3c332fe0",
   "metadata": {},
   "source": [
    "## Chapter 2: Resource Pool and RayWorkerGroup\n",
    "In the previous example, it was a simple single-process worker. \n",
    "In this example, we implement a worker with a GPU and form a RayWorkerGroup. Within this RayWorkerGroup, we implement a simple operation of an accumulator."
   ]
  },
  {
   "cell_type": "code",
   "execution_count": 151,
   "id": "04229afb",
   "metadata": {
    "tags": []
   },
   "outputs": [],
   "source": [
<<<<<<< HEAD
    "from verl.single_controller.ray.base import RayResourcePool, RayClassWithInitArgs, RayWorkerGroup, merge_resource_pool\n",
    "from verl.single_controller.base import Worker"
=======
    "from verl.single_controller.base import Worker\n",
    "from verl.single_controller.ray.base import RayClassWithInitArgs, RayResourcePool, RayWorkerGroup, merge_resource_pool"
>>>>>>> 52437be1
   ]
  },
  {
   "cell_type": "code",
   "execution_count": 152,
   "id": "0d0dbd58",
   "metadata": {
    "tags": []
   },
   "outputs": [],
   "source": [
    "resource_pool = RayResourcePool([4], use_gpu=True)"
   ]
  },
  {
   "cell_type": "code",
   "execution_count": 153,
   "id": "68f6838a",
   "metadata": {
    "tags": []
   },
   "outputs": [],
   "source": [
    "@ray.remote\n",
    "class GPUAccumulator(Worker):\n",
    "    def __init__(self) -> None:\n",
    "        super().__init__()\n",
    "        # The initial value of each rank is the same as the rank\n",
    "        self.value = torch.zeros(size=(1,), device=\"cuda\") + self.rank\n",
    "\n",
    "    def add(self, x):\n",
    "        self.value += x\n",
    "        print(f\"rank {self.rank}, value: {self.value}\")\n",
    "        return self.value.cpu()"
   ]
  },
  {
   "cell_type": "code",
   "execution_count": 154,
   "id": "23aad8fe",
   "metadata": {
    "tags": []
   },
   "outputs": [
    {
     "name": "stdout",
     "output_type": "stream",
     "text": [
      "[tensor([1.]), tensor([2.]), tensor([3.]), tensor([4.])]\n"
     ]
    }
   ],
   "source": [
    "# Each worker's initial value is its rank, and then each rank's value is incremented by 1, so the values obtained on each rank are [1, 2, 3, 4]\n",
    "class_with_args = RayClassWithInitArgs(cls=GPUAccumulator)\n",
    "worker_group = RayWorkerGroup(resource_pool, class_with_args)\n",
    "print(worker_group.execute_all_sync(\"add\", x=[1, 1, 1, 1]))"
   ]
  },
  {
   "cell_type": "markdown",
   "id": "e6705284",
   "metadata": {},
   "source": [
    "The principle of parameter passing: The input parameter is a list of length world_size, where each element in the list is dispatched respectively to each worker in the RayWorkerGroup. \n",
    "The return parameter is also a list, corresponding to the return value of each worker."
   ]
  },
  {
   "cell_type": "markdown",
   "id": "d25c2412",
   "metadata": {},
   "source": [
    "### GPU Resource Sharing"
   ]
  },
  {
   "cell_type": "markdown",
   "id": "f74f6d24",
   "metadata": {},
   "source": [
    "RayWorkerGroups mapped to the same resource pool share the GPU. In this example, we implement three resource pools: the first occupies 4 GPUs, the second also occupies 4 GPUs, and the last occupies all 8 GPUs. Among them, the first resource pool reuses the resource pool mentioned above."
   ]
  },
  {
   "cell_type": "code",
   "execution_count": 155,
   "id": "49f9c06f",
   "metadata": {
    "tags": []
   },
   "outputs": [],
   "source": [
    "# Create a new resource pool and then merge the newly created resource pool with the previous one.\n",
    "resource_pool_1 = RayResourcePool([4], use_gpu=True, name_prefix=\"a\")\n",
    "resource_pool_merge = merge_resource_pool(resource_pool, resource_pool_1)"
   ]
  },
  {
   "cell_type": "code",
   "execution_count": 156,
   "id": "05c2e305",
   "metadata": {
    "tags": []
   },
   "outputs": [],
   "source": [
    "# Establish a RayWorkerGroup on the newly created resource pool.\n",
    "worker_group_1 = RayWorkerGroup(resource_pool_1, class_with_args)\n",
    "worker_group_merge = RayWorkerGroup(resource_pool_merge, class_with_args)"
   ]
  },
  {
   "cell_type": "code",
   "execution_count": 157,
   "id": "6b9b13f4",
   "metadata": {
    "tags": []
   },
   "outputs": [
    {
     "name": "stdout",
     "output_type": "stream",
     "text": [
      "[tensor([2.]), tensor([3.]), tensor([4.]), tensor([5.])]\n"
     ]
    }
   ],
   "source": [
    "# Run 'add' on the second set of 4 GPUs; the result should be [2, 3, 4, 5].\n",
    "output_1 = worker_group_1.execute_all_sync(\"add\", x=[2, 2, 2, 2])\n",
    "print(output_1)"
   ]
  },
  {
   "cell_type": "code",
   "execution_count": 158,
   "id": "d856d030",
   "metadata": {
    "tags": []
   },
   "outputs": [
    {
     "name": "stdout",
     "output_type": "stream",
     "text": [
      "[tensor([3.]), tensor([4.]), tensor([5.]), tensor([6.]), tensor([7.]), tensor([8.]), tensor([9.]), tensor([10.])]\n"
     ]
    }
   ],
   "source": [
    "# Run 'add' on the merged set of 8 GPUs; the result should be [3, 4, 5, 6, 7, 8, 9, 10].\n",
    "output_merge = worker_group_merge.execute_all_sync(\"add\", x=[3, 3, 3, 3, 3, 3, 3, 3])\n",
    "print(output_merge)"
   ]
  },
  {
   "cell_type": "code",
   "execution_count": 159,
   "id": "33a4628c",
   "metadata": {
    "tags": []
   },
   "outputs": [
    {
     "name": "stdout",
     "output_type": "stream",
     "text": [
      "4 4 8\n"
     ]
    }
   ],
   "source": [
    "print(worker_group.world_size, worker_group_1.world_size, worker_group_merge.world_size)"
   ]
  },
  {
   "cell_type": "markdown",
   "id": "3df19d13",
   "metadata": {},
   "source": [
    "## Chapter 3: Data Dispatch, Execution and Collection"
   ]
  },
  {
   "cell_type": "markdown",
   "id": "acb22d9d",
   "metadata": {},
   "source": [
    "In the above example, we used the `execute_all_sync` function in the RayWorkerGroup to dispatch data from the driver to each worker. This is very inconvenient for coding. \n",
    "In this chapter, we use the form of function decorators to allow RayWorkerGroup to directly call functions written in the Worker, and to greatly simplify parameter passing."
   ]
  },
  {
   "cell_type": "code",
   "execution_count": 160,
   "id": "35237432",
   "metadata": {
    "tags": []
   },
   "outputs": [],
   "source": [
<<<<<<< HEAD
    "from verl.single_controller.base.decorator import register, Dispatch, Execute"
=======
    "from verl.single_controller.base.decorator import Dispatch, Execute, register"
>>>>>>> 52437be1
   ]
  },
  {
   "cell_type": "code",
   "execution_count": 161,
   "id": "88b8ba3b",
   "metadata": {
    "tags": []
   },
   "outputs": [],
   "source": [
    "@ray.remote\n",
    "class GPUAccumulatorDecorator(Worker):\n",
    "    def __init__(self) -> None:\n",
    "        super().__init__()\n",
    "        # The initial value of each rank is the same as the rank\n",
    "        self.value = torch.zeros(size=(1,), device=\"cuda\") + self.rank\n",
    "\n",
    "    # map from a single input to all the worker\n",
    "    @register(Dispatch.ONE_TO_ALL)\n",
    "    def add(self, x):\n",
    "        print(x)\n",
    "        self.value = self.value + x\n",
    "        print(f\"rank {self.rank}, value: {self.value}\")\n",
    "        return self.value.cpu()"
   ]
  },
  {
   "cell_type": "code",
   "execution_count": 162,
   "id": "eddaa043",
   "metadata": {
    "tags": []
   },
   "outputs": [],
   "source": [
    "class_with_args = RayClassWithInitArgs(cls=GPUAccumulatorDecorator)\n",
    "gpu_accumulator_decorator = RayWorkerGroup(resource_pool_merge, class_with_args)"
   ]
  },
  {
   "cell_type": "code",
   "execution_count": 163,
   "id": "10087c91",
   "metadata": {
    "tags": []
   },
   "outputs": [
    {
     "name": "stdout",
     "output_type": "stream",
     "text": [
      "[tensor([10.]), tensor([11.]), tensor([12.]), tensor([13.]), tensor([14.]), tensor([15.]), tensor([16.]), tensor([17.])]\n"
     ]
    }
   ],
   "source": [
    "# As we can see, 10 is automatically dispatched to each Worker in this RayWorkerGroup.\n",
    "print(gpu_accumulator_decorator.add(x=10))"
   ]
  },
  {
   "cell_type": "markdown",
   "id": "540ee6ad",
   "metadata": {},
   "source": [
    "### Custom Dispatch, Collection\n",
    "Users can customize `dispatch` and `collection` function. You only need to write the `dispatch_fn` and `collect_fn` functions yourself. We also support executing RPC only on rank_zero, with specific examples provided below."
   ]
  },
  {
   "cell_type": "code",
   "execution_count": 164,
   "id": "8e041270",
   "metadata": {
    "tags": []
   },
   "outputs": [],
   "source": [
<<<<<<< HEAD
    "from verl.single_controller.base.decorator import register, Dispatch, collect_all_to_all, Execute"
=======
    "from verl.single_controller.base.decorator import Dispatch, collect_all_to_all, register"
>>>>>>> 52437be1
   ]
  },
  {
   "cell_type": "code",
   "execution_count": 165,
   "id": "43b5be31",
   "metadata": {
    "tags": []
   },
   "outputs": [],
   "source": [
    "def two_to_all_dispatch_fn(worker_group, *args, **kwargs):\n",
    "    \"\"\"\n",
    "    Assume the input is a list of 2. Duplicate the input interleaved and pass to each worker.\n",
    "    \"\"\"\n",
    "    for arg in args:\n",
    "        assert len(arg) == 2\n",
    "        for i in range(worker_group.world_size - 2):\n",
    "            arg.append(arg[i % 2])\n",
    "    for k, v in kwargs.items():\n",
    "        assert len(v) == 2\n",
    "        for i in range(worker_group.world_size - 2):\n",
    "            v.append(v[i % 2])\n",
    "    return args, kwargs\n",
    "\n",
    "\n",
    "@ray.remote\n",
    "class TestActor(Worker):\n",
    "    # TODO: pass *args and **kwargs is bug prone and not very convincing\n",
    "    def __init__(self, x) -> None:\n",
    "        super().__init__()\n",
    "        self._x = x\n",
    "\n",
    "    def foo(self, y):\n",
    "        return self._x + y\n",
    "\n",
    "    @register(dispatch_mode=Dispatch.ALL_TO_ALL, execute_mode=Execute.RANK_ZERO)\n",
    "    def foo_rank_zero(self, x, y):\n",
    "        return self._x + y + x\n",
    "\n",
    "    @register(dispatch_mode={\"dispatch_fn\": two_to_all_dispatch_fn, \"collect_fn\": collect_all_to_all})\n",
    "    def foo_custom(self, x, y):\n",
    "        return self._x + y + x"
   ]
  },
  {
   "cell_type": "code",
   "execution_count": 166,
   "id": "83ec6609",
   "metadata": {
    "tags": []
   },
   "outputs": [],
   "source": [
    "class_with_args = RayClassWithInitArgs(cls=TestActor, x=2)\n",
    "worker_group = RayWorkerGroup(resource_pool, class_with_args)"
   ]
  },
  {
   "cell_type": "code",
   "execution_count": 167,
   "id": "62c58d8a",
   "metadata": {
    "tags": []
   },
   "outputs": [],
   "source": [
    "output_ref = worker_group.foo_custom(x=[1, 2], y=[5, 6])\n",
    "assert output_ref == [8, 10, 8, 10]\n",
    "\n",
    "output_ref = worker_group.foo_rank_zero(x=1, y=2)\n",
    "assert output_ref == 5"
   ]
  },
  {
   "cell_type": "code",
   "execution_count": 168,
   "id": "14689353",
   "metadata": {
    "tags": []
   },
   "outputs": [
    {
     "name": "stdout",
     "output_type": "stream",
     "text": [
      "8\n"
     ]
    }
   ],
   "source": [
    "print(gpu_accumulator_decorator.world_size)"
   ]
  },
  {
   "cell_type": "code",
   "execution_count": 169,
   "id": "2c80bbf4",
   "metadata": {
    "tags": []
   },
   "outputs": [],
   "source": [
    "# Shutdown ray cluster\n",
    "ray.shutdown()"
   ]
  },
  {
   "cell_type": "markdown",
   "id": "a5c8151c",
   "metadata": {},
   "source": [
    "## Chapter 4: NVMegatronRayWorkerGroup"
   ]
  },
  {
   "cell_type": "markdown",
   "id": "cd5680e9",
   "metadata": {},
   "source": [
    "Due to the Ray issue, we can only support max_colocate_count=1 in RayResourcePool for now. \n",
    "This means that each GPU can only have one process.\n",
    "We can support max_colocate > 1 when applying this pull request: https://github.com/ray-project/ray/pull/44385"
   ]
  },
  {
   "cell_type": "markdown",
   "id": "92724419",
   "metadata": {},
   "source": [
    "Therefore, we need to restart the ray and initialize a new resource_pool to demonstrate the **NVMegatronRayWorkerGroup**"
   ]
  },
  {
   "cell_type": "code",
   "execution_count": null,
   "id": "9b038538",
   "metadata": {
    "tags": []
   },
   "outputs": [],
   "source": [
    "# Build a local ray cluster. The head node and worker node are on this machine\n",
    "ray.init()"
<<<<<<< HEAD
   ]
  },
  {
   "cell_type": "markdown",
   "id": "ebfd8798",
   "metadata": {},
   "source": [
    "Finally, we implement a `NVMegatronRayWorkerGroup`, within which we create a Megatron and then run a tensor parallel (tp) split Llama mlp layer. Here, we use a complex dispatch mode, `Megatron_COMPUTE`. This dispatch mode assumes that user passes the data partitioned by DP dimension. The data is dispatched to all tp/pp ranks within the same dp group, and ultimately only collects output data from tp=0 and the last pp. In this way, for users that only write code on the driver, the Megatron behind the RPC becomes transparent."
   ]
  },
  {
=======
   ]
  },
  {
   "cell_type": "markdown",
   "id": "ebfd8798",
   "metadata": {},
   "source": [
    "Finally, we implement a `NVMegatronRayWorkerGroup`, within which we create a Megatron and then run a tensor parallel (tp) split Llama mlp layer. Here, we use a complex dispatch mode, `Megatron_COMPUTE`. This dispatch mode assumes that user passes the data partitioned by DP dimension. The data is dispatched to all tp/pp ranks within the same dp group, and ultimately only collects output data from tp=0 and the last pp. In this way, for users that only write code on the driver, the Megatron behind the RPC becomes transparent."
   ]
  },
  {
>>>>>>> 52437be1
   "cell_type": "code",
   "execution_count": 171,
   "id": "5a032154",
   "metadata": {
    "tags": []
   },
   "outputs": [
    {
     "name": "stdout",
     "output_type": "stream",
     "text": [
      "/opt/tiger/Megatron-LM\n",
      "/opt/tiger/Megatron-LM/megatron/__init__.py\n"
     ]
    }
   ],
   "source": [
<<<<<<< HEAD
    "import os\n",
    "import sys\n",
    "import site\n",
    "\n",
    "\n",
    "current_pythonpath = os.environ.get('PYTHONPATH', '')\n",
    "\n",
    "new_path = '/opt/tiger/Megatron-LM'\n",
    "\n",
    "if current_pythonpath:\n",
    "    new_pythonpath = f'{new_path}:{current_pythonpath}'\n",
    "else:\n",
    "    new_pythonpath = new_path\n",
    "\n",
    "os.environ['PYTHONPATH'] = new_pythonpath\n",
=======
    "import sys\n",
    "\n",
    "current_pythonpath = os.environ.get(\"PYTHONPATH\", \"\")\n",
    "\n",
    "new_path = \"/opt/tiger/Megatron-LM\"\n",
    "\n",
    "new_pythonpath = f\"{new_path}:{current_pythonpath}\" if current_pythonpath else new_path\n",
    "\n",
    "os.environ[\"PYTHONPATH\"] = new_pythonpath\n",
>>>>>>> 52437be1
    "\n",
    "print(new_path)\n",
    "sys.path.append(new_path)\n",
    "\n",
    "import megatron\n",
<<<<<<< HEAD
=======
    "\n",
>>>>>>> 52437be1
    "print(megatron.__file__)"
   ]
  },
  {
   "cell_type": "code",
   "execution_count": 172,
   "id": "8c84cd5a",
   "metadata": {
    "tags": []
   },
   "outputs": [],
   "source": [
<<<<<<< HEAD
    "from verl.single_controller.base.decorator import register, Dispatch, Execute\n",
    "from verl.single_controller.ray.megatron import NVMegatronRayWorkerGroup\n",
    "from verl.single_controller.base.megatron.worker import MegatronWorker\n",
    "from verl.single_controller.ray.base import RayResourcePool, RayClassWithInitArgs, RayWorkerGroup\n",
    "from omegaconf import OmegaConf\n",
    "from megatron.core import parallel_state as mpu"
=======
    "from megatron.core import parallel_state as mpu\n",
    "from omegaconf import OmegaConf\n",
    "\n",
    "from verl.single_controller.base.decorator import Dispatch, Execute, register\n",
    "from verl.single_controller.base.megatron.worker import MegatronWorker\n",
    "from verl.single_controller.ray.base import RayClassWithInitArgs, RayResourcePool, RayWorkerGroup\n",
    "from verl.single_controller.ray.megatron import NVMegatronRayWorkerGroup"
>>>>>>> 52437be1
   ]
  },
  {
   "cell_type": "code",
   "execution_count": 173,
   "id": "1b1debcc",
   "metadata": {
    "tags": []
   },
   "outputs": [],
   "source": [
    "resource_pool = RayResourcePool([4], use_gpu=True, max_colocate_count=1)"
   ]
  },
  {
   "cell_type": "code",
   "execution_count": 174,
   "id": "bccbe081",
   "metadata": {
    "tags": []
   },
   "outputs": [],
   "source": [
    "@ray.remote\n",
    "class MLPLayerWorker(MegatronWorker):\n",
    "    def __init__(self):\n",
    "        super().__init__()\n",
<<<<<<< HEAD
    "        rank = int(os.environ['LOCAL_RANK'])\n",
=======
    "        rank = int(os.environ[\"LOCAL_RANK\"])\n",
>>>>>>> 52437be1
    "        torch.distributed.init_process_group(backend=\"nccl\")\n",
    "        torch.cuda.set_device(rank)\n",
    "\n",
    "        mpu.initialize_model_parallel(\n",
<<<<<<< HEAD
    "                tensor_model_parallel_size=4,\n",
    "                pipeline_model_parallel_size=1,\n",
    "                virtual_pipeline_model_parallel_size=None,\n",
    "                pipeline_model_parallel_split_rank=None,\n",
    "                use_sharp=False,\n",
    "                context_parallel_size=1,\n",
    "                expert_model_parallel_size=1,\n",
    "                nccl_communicator_config_path=None,\n",
    "            )\n",
    "        from megatron.core import tensor_parallel\n",
    "        tensor_parallel.model_parallel_cuda_manual_seed(10)\n",
    "\n",
=======
    "            tensor_model_parallel_size=4,\n",
    "            pipeline_model_parallel_size=1,\n",
    "            virtual_pipeline_model_parallel_size=None,\n",
    "            pipeline_model_parallel_split_rank=None,\n",
    "            use_sharp=False,\n",
    "            context_parallel_size=1,\n",
    "            expert_model_parallel_size=1,\n",
    "            nccl_communicator_config_path=None,\n",
    "        )\n",
    "        from megatron.core import tensor_parallel\n",
    "\n",
    "        tensor_parallel.model_parallel_cuda_manual_seed(10)\n",
>>>>>>> 52437be1
    "\n",
    "    @register(Dispatch.ONE_TO_ALL)\n",
    "    def init_model(self, config):\n",
    "        from omegaconf import OmegaConf\n",
<<<<<<< HEAD
    "        from verl.utils.megatron_utils import init_model_parallel_config\n",
    "        from verl.models.llama.megatron.layers import ParallelLlamaMLP\n",
    "        megatron_config = OmegaConf.create({\n",
    "            'sequence_parallel': False,\n",
    "            'param_dtype': 'fp32',\n",
    "            'tensor_model_parallel_size': mpu.get_tensor_model_parallel_world_size(),\n",
    "            'pipeline_model_parallel_rank': mpu.get_pipeline_model_parallel_rank(),\n",
    "            'pipeline_model_parallel_size': mpu.get_pipeline_model_parallel_world_size(),\n",
    "            'virtual_pipeline_model_parallel_rank': mpu.get_virtual_pipeline_model_parallel_rank(),\n",
    "            'virtual_pipeline_model_parallel_size': mpu.get_virtual_pipeline_model_parallel_world_size()\n",
    "        })\n",
=======
    "\n",
    "        from verl.models.llama.megatron.layers import ParallelLlamaMLP\n",
    "        from verl.utils.megatron_utils import init_model_parallel_config\n",
    "\n",
    "        megatron_config = OmegaConf.create(\n",
    "            {\n",
    "                \"sequence_parallel\": False,\n",
    "                \"param_dtype\": \"fp32\",\n",
    "                \"tensor_model_parallel_size\": mpu.get_tensor_model_parallel_world_size(),\n",
    "                \"pipeline_model_parallel_rank\": mpu.get_pipeline_model_parallel_rank(),\n",
    "                \"pipeline_model_parallel_size\": mpu.get_pipeline_model_parallel_world_size(),\n",
    "                \"virtual_pipeline_model_parallel_rank\": mpu.get_virtual_pipeline_model_parallel_rank(),\n",
    "                \"virtual_pipeline_model_parallel_size\": mpu.get_virtual_pipeline_model_parallel_world_size(),\n",
    "            }\n",
    "        )\n",
>>>>>>> 52437be1
    "\n",
    "        megatron_config = init_model_parallel_config(megatron_config)\n",
    "        self.parallel_layer = ParallelLlamaMLP(config=config, megatron_config=megatron_config)\n",
    "\n",
    "    @register(Dispatch.ONE_TO_ALL)\n",
    "    def get_weights(self):\n",
    "        output = {}\n",
    "        for key, val in self.parallel_layer.named_parameters():\n",
    "            output[key] = val\n",
    "        return output\n",
    "\n",
    "    @register(Dispatch.MEGATRON_COMPUTE)\n",
    "    def run_layer(self, x):\n",
    "        x = x.to(\"cuda\")\n",
    "        y = self.parallel_layer(x)\n",
    "        return y"
   ]
  },
  {
   "cell_type": "code",
   "execution_count": 175,
   "id": "a655271d",
   "metadata": {
    "tags": []
   },
   "outputs": [],
   "source": [
    "layer_cls = RayClassWithInitArgs(cls=MLPLayerWorker)\n",
<<<<<<< HEAD
    "layer_worker_group = NVMegatronRayWorkerGroup(resource_pool=resource_pool,\n",
    "                                            ray_cls_with_init=layer_cls,\n",
    "                                            )\n"
=======
    "layer_worker_group = NVMegatronRayWorkerGroup(\n",
    "    resource_pool=resource_pool,\n",
    "    ray_cls_with_init=layer_cls,\n",
    ")"
>>>>>>> 52437be1
   ]
  },
  {
   "cell_type": "code",
   "execution_count": 176,
   "id": "f105ebee",
   "metadata": {
    "tags": []
   },
   "outputs": [
    {
     "name": "stdout",
     "output_type": "stream",
     "text": [
      "4 4 1 1\n"
     ]
    }
   ],
   "source": [
    "print(layer_worker_group.world_size, layer_worker_group.tp_size, layer_worker_group.pp_size, layer_worker_group.dp_size)"
   ]
  },
  {
   "cell_type": "code",
   "execution_count": 177,
   "id": "38655091",
   "metadata": {
    "tags": []
   },
   "outputs": [],
   "source": [
    "ffn_hidden_size = 11008\n",
    "batch_size = 16\n",
    "seq_len = 2048\n",
    "hidden_size = 4096\n",
    "\n",
    "config = OmegaConf.create(\n",
    "    {\n",
    "        \"hidden_size\": hidden_size,\n",
    "        \"intermediate_size\": ffn_hidden_size,\n",
    "        \"hidden_act\": \"silu\",\n",
    "        \"pretraining_tp\": 1,\n",
    "        \"tp\": layer_worker_group.tp_size,\n",
    "    }\n",
    ")"
   ]
  },
  {
   "cell_type": "code",
   "execution_count": 178,
   "id": "a026efca",
   "metadata": {
    "tags": []
   },
   "outputs": [],
   "source": [
    "x = torch.rand(size=(seq_len, batch_size, hidden_size), dtype=torch.float32)"
   ]
  },
  {
   "cell_type": "code",
   "execution_count": 179,
   "id": "f5fcaf13",
   "metadata": {
    "tags": []
   },
   "outputs": [
    {
     "data": {
      "text/plain": [
       "[None, None, None, None]"
      ]
     },
     "execution_count": 179,
     "metadata": {},
     "output_type": "execute_result"
    }
   ],
   "source": [
    "layer_worker_group.init_model(config)"
   ]
  },
  {
   "cell_type": "code",
   "execution_count": 180,
   "id": "3f5cc9b4",
   "metadata": {
    "tags": []
   },
   "outputs": [
    {
     "name": "stdout",
     "output_type": "stream",
     "text": [
      "torch.Size([2048, 16, 4096])\n"
     ]
    }
   ],
   "source": [
    "output = layer_worker_group.run_layer([x])  # This must be a list of size 1, ensuring that the input equals the data parallel (dp).\n",
    "print(output[0].shape)"
   ]
  },
  {
   "cell_type": "code",
   "execution_count": 181,
   "id": "49792210",
   "metadata": {
    "tags": []
   },
   "outputs": [],
   "source": [
    "# Shutdown ray cluster\n",
    "ray.shutdown()"
   ]
  }
 ],
 "metadata": {
  "kernelspec": {
   "display_name": "Python 3 (ipykernel)",
   "language": "python",
   "name": "python3"
  },
  "language_info": {
   "codemirror_mode": {
    "name": "ipython",
    "version": 3
   },
   "file_extension": ".py",
   "mimetype": "text/x-python",
   "name": "python",
   "nbconvert_exporter": "python",
   "pygments_lexer": "ipython3",
   "version": "3.9.2"
  }
 },
 "nbformat": 4,
 "nbformat_minor": 5
}<|MERGE_RESOLUTION|>--- conflicted
+++ resolved
@@ -41,13 +41,8 @@
     "\n",
     "import ray\n",
     "import torch\n",
-<<<<<<< HEAD
-    "import warnings\n",
-    "warnings.filterwarnings('ignore')"
-=======
     "\n",
     "warnings.filterwarnings(\"ignore\")"
->>>>>>> 52437be1
    ]
   },
   {
@@ -239,13 +234,8 @@
    },
    "outputs": [],
    "source": [
-<<<<<<< HEAD
-    "from verl.single_controller.ray.base import RayResourcePool, RayClassWithInitArgs, RayWorkerGroup, merge_resource_pool\n",
-    "from verl.single_controller.base import Worker"
-=======
     "from verl.single_controller.base import Worker\n",
     "from verl.single_controller.ray.base import RayClassWithInitArgs, RayResourcePool, RayWorkerGroup, merge_resource_pool"
->>>>>>> 52437be1
    ]
   },
   {
@@ -448,11 +438,7 @@
    },
    "outputs": [],
    "source": [
-<<<<<<< HEAD
-    "from verl.single_controller.base.decorator import register, Dispatch, Execute"
-=======
     "from verl.single_controller.base.decorator import Dispatch, Execute, register"
->>>>>>> 52437be1
    ]
   },
   {
@@ -532,11 +518,7 @@
    },
    "outputs": [],
    "source": [
-<<<<<<< HEAD
-    "from verl.single_controller.base.decorator import register, Dispatch, collect_all_to_all, Execute"
-=======
     "from verl.single_controller.base.decorator import Dispatch, collect_all_to_all, register"
->>>>>>> 52437be1
    ]
   },
   {
@@ -681,7 +663,6 @@
    "source": [
     "# Build a local ray cluster. The head node and worker node are on this machine\n",
     "ray.init()"
-<<<<<<< HEAD
    ]
   },
   {
@@ -693,19 +674,6 @@
    ]
   },
   {
-=======
-   ]
-  },
-  {
-   "cell_type": "markdown",
-   "id": "ebfd8798",
-   "metadata": {},
-   "source": [
-    "Finally, we implement a `NVMegatronRayWorkerGroup`, within which we create a Megatron and then run a tensor parallel (tp) split Llama mlp layer. Here, we use a complex dispatch mode, `Megatron_COMPUTE`. This dispatch mode assumes that user passes the data partitioned by DP dimension. The data is dispatched to all tp/pp ranks within the same dp group, and ultimately only collects output data from tp=0 and the last pp. In this way, for users that only write code on the driver, the Megatron behind the RPC becomes transparent."
-   ]
-  },
-  {
->>>>>>> 52437be1
    "cell_type": "code",
    "execution_count": 171,
    "id": "5a032154",
@@ -723,24 +691,7 @@
     }
    ],
    "source": [
-<<<<<<< HEAD
-    "import os\n",
     "import sys\n",
-    "import site\n",
-    "\n",
-    "\n",
-    "current_pythonpath = os.environ.get('PYTHONPATH', '')\n",
-    "\n",
-    "new_path = '/opt/tiger/Megatron-LM'\n",
-    "\n",
-    "if current_pythonpath:\n",
-    "    new_pythonpath = f'{new_path}:{current_pythonpath}'\n",
-    "else:\n",
-    "    new_pythonpath = new_path\n",
-    "\n",
-    "os.environ['PYTHONPATH'] = new_pythonpath\n",
-=======
-    "import sys\n",
     "\n",
     "current_pythonpath = os.environ.get(\"PYTHONPATH\", \"\")\n",
     "\n",
@@ -749,16 +700,12 @@
     "new_pythonpath = f\"{new_path}:{current_pythonpath}\" if current_pythonpath else new_path\n",
     "\n",
     "os.environ[\"PYTHONPATH\"] = new_pythonpath\n",
->>>>>>> 52437be1
     "\n",
     "print(new_path)\n",
     "sys.path.append(new_path)\n",
     "\n",
     "import megatron\n",
-<<<<<<< HEAD
-=======
-    "\n",
->>>>>>> 52437be1
+    "\n",
     "print(megatron.__file__)"
    ]
   },
@@ -771,14 +718,6 @@
    },
    "outputs": [],
    "source": [
-<<<<<<< HEAD
-    "from verl.single_controller.base.decorator import register, Dispatch, Execute\n",
-    "from verl.single_controller.ray.megatron import NVMegatronRayWorkerGroup\n",
-    "from verl.single_controller.base.megatron.worker import MegatronWorker\n",
-    "from verl.single_controller.ray.base import RayResourcePool, RayClassWithInitArgs, RayWorkerGroup\n",
-    "from omegaconf import OmegaConf\n",
-    "from megatron.core import parallel_state as mpu"
-=======
     "from megatron.core import parallel_state as mpu\n",
     "from omegaconf import OmegaConf\n",
     "\n",
@@ -786,7 +725,6 @@
     "from verl.single_controller.base.megatron.worker import MegatronWorker\n",
     "from verl.single_controller.ray.base import RayClassWithInitArgs, RayResourcePool, RayWorkerGroup\n",
     "from verl.single_controller.ray.megatron import NVMegatronRayWorkerGroup"
->>>>>>> 52437be1
    ]
   },
   {
@@ -814,29 +752,11 @@
     "class MLPLayerWorker(MegatronWorker):\n",
     "    def __init__(self):\n",
     "        super().__init__()\n",
-<<<<<<< HEAD
-    "        rank = int(os.environ['LOCAL_RANK'])\n",
-=======
     "        rank = int(os.environ[\"LOCAL_RANK\"])\n",
->>>>>>> 52437be1
     "        torch.distributed.init_process_group(backend=\"nccl\")\n",
     "        torch.cuda.set_device(rank)\n",
     "\n",
     "        mpu.initialize_model_parallel(\n",
-<<<<<<< HEAD
-    "                tensor_model_parallel_size=4,\n",
-    "                pipeline_model_parallel_size=1,\n",
-    "                virtual_pipeline_model_parallel_size=None,\n",
-    "                pipeline_model_parallel_split_rank=None,\n",
-    "                use_sharp=False,\n",
-    "                context_parallel_size=1,\n",
-    "                expert_model_parallel_size=1,\n",
-    "                nccl_communicator_config_path=None,\n",
-    "            )\n",
-    "        from megatron.core import tensor_parallel\n",
-    "        tensor_parallel.model_parallel_cuda_manual_seed(10)\n",
-    "\n",
-=======
     "            tensor_model_parallel_size=4,\n",
     "            pipeline_model_parallel_size=1,\n",
     "            virtual_pipeline_model_parallel_size=None,\n",
@@ -849,24 +769,10 @@
     "        from megatron.core import tensor_parallel\n",
     "\n",
     "        tensor_parallel.model_parallel_cuda_manual_seed(10)\n",
->>>>>>> 52437be1
     "\n",
     "    @register(Dispatch.ONE_TO_ALL)\n",
     "    def init_model(self, config):\n",
     "        from omegaconf import OmegaConf\n",
-<<<<<<< HEAD
-    "        from verl.utils.megatron_utils import init_model_parallel_config\n",
-    "        from verl.models.llama.megatron.layers import ParallelLlamaMLP\n",
-    "        megatron_config = OmegaConf.create({\n",
-    "            'sequence_parallel': False,\n",
-    "            'param_dtype': 'fp32',\n",
-    "            'tensor_model_parallel_size': mpu.get_tensor_model_parallel_world_size(),\n",
-    "            'pipeline_model_parallel_rank': mpu.get_pipeline_model_parallel_rank(),\n",
-    "            'pipeline_model_parallel_size': mpu.get_pipeline_model_parallel_world_size(),\n",
-    "            'virtual_pipeline_model_parallel_rank': mpu.get_virtual_pipeline_model_parallel_rank(),\n",
-    "            'virtual_pipeline_model_parallel_size': mpu.get_virtual_pipeline_model_parallel_world_size()\n",
-    "        })\n",
-=======
     "\n",
     "        from verl.models.llama.megatron.layers import ParallelLlamaMLP\n",
     "        from verl.utils.megatron_utils import init_model_parallel_config\n",
@@ -882,7 +788,6 @@
     "                \"virtual_pipeline_model_parallel_size\": mpu.get_virtual_pipeline_model_parallel_world_size(),\n",
     "            }\n",
     "        )\n",
->>>>>>> 52437be1
     "\n",
     "        megatron_config = init_model_parallel_config(megatron_config)\n",
     "        self.parallel_layer = ParallelLlamaMLP(config=config, megatron_config=megatron_config)\n",
@@ -911,16 +816,10 @@
    "outputs": [],
    "source": [
     "layer_cls = RayClassWithInitArgs(cls=MLPLayerWorker)\n",
-<<<<<<< HEAD
-    "layer_worker_group = NVMegatronRayWorkerGroup(resource_pool=resource_pool,\n",
-    "                                            ray_cls_with_init=layer_cls,\n",
-    "                                            )\n"
-=======
     "layer_worker_group = NVMegatronRayWorkerGroup(\n",
     "    resource_pool=resource_pool,\n",
     "    ray_cls_with_init=layer_cls,\n",
     ")"
->>>>>>> 52437be1
    ]
   },
   {
